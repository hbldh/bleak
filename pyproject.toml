--- conflicted
+++ resolved
@@ -76,7 +76,11 @@
 [tool.mypy]
 python_version = "3.10"
 disable_error_code = ["import-not-found"]
-<<<<<<< HEAD
+exclude = "(.venv|kivy|recipes)/"
+
+[tool.pyright]
+typeCheckingMode = "strict"
+exclude = [".venv/**", "**/kivy/**", "**/recipes/**"]
 
 [tool.pytest.ini_options]
 testpaths = ["tests"]
@@ -86,11 +90,4 @@
 addopts = """
 --cov=bleak
 --cov-report html
-"""
-=======
-exclude = "(.venv|kivy|recipes)/"
-
-[tool.pyright]
-typeCheckingMode = "strict"
-exclude = [".venv/**", "**/kivy/**", "**/recipes/**"]
->>>>>>> 639829ad
+"""