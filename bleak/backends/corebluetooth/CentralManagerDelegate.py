--- conflicted
+++ resolved
@@ -87,13 +87,7 @@
         if key_path != "isScanning":
             return
 
-<<<<<<< HEAD
         is_scanning = bool(to_int(cast("NSNumber", change[NSKeyValueChangeNewKey])))
-        self.py_delegate.event_loop.call_soon_threadsafe(
-            self.py_delegate.changed_is_scanning, is_scanning
-        )
-=======
-        is_scanning = bool(change[NSKeyValueChangeNewKey])
         try:
             self.py_delegate.event_loop.call_soon_threadsafe(
                 self.py_delegate.changed_is_scanning, is_scanning
@@ -101,7 +95,6 @@
         except RuntimeError as e:
             # Likely caused by loop being closed
             logger.debug("unraisable exception", exc_info=e)
->>>>>>> a6fea5a5
 
     # Protocol Functions
     @objc_method
@@ -141,15 +134,6 @@
         rssi,  # type: NSNumber
     ) -> None:
         logger.debug("centralManager_didDiscoverPeripheral_advertisementData_RSSI_")
-<<<<<<< HEAD
-        self.py_delegate.event_loop.call_soon_threadsafe(
-            self.py_delegate.did_discover_peripheral,
-            central,
-            peripheral,
-            advertisementData,
-            to_int(rssi),
-        )
-=======
 
         try:
             self.py_delegate.event_loop.call_soon_threadsafe(
@@ -157,12 +141,11 @@
                 central,
                 peripheral,
                 advertisementData,
-                RSSI,
-            )
-        except RuntimeError as e:
-            # Likely caused by loop being closed
-            logger.debug("unraisable exception", exc_info=e)
->>>>>>> a6fea5a5
+                to_int(rssi),
+            )
+        except RuntimeError as e:
+            # Likely caused by loop being closed
+            logger.debug("unraisable exception", exc_info=e)
 
     @objc_method
     def centralManager_didConnectPeripheral_(
@@ -190,26 +173,17 @@
         error,  # type: Optional[NSError]
     ) -> None:
         logger.debug("centralManager_didFailToConnectPeripheral_error_")
-<<<<<<< HEAD
-        self.py_delegate.event_loop.call_soon_threadsafe(
-            self.py_delegate.did_fail_to_connect_peripheral,
-            central,
-            peripheral,
-            error,
-        )
-=======
 
         try:
             self.py_delegate.event_loop.call_soon_threadsafe(
                 self.py_delegate.did_fail_to_connect_peripheral,
-                centralManager,
+                central,
                 peripheral,
                 error,
             )
         except RuntimeError as e:
             # Likely caused by loop being closed
             logger.debug("unraisable exception", exc_info=e)
->>>>>>> a6fea5a5
 
     @objc_method
     def centralManager_didDisconnectPeripheral_error_(
