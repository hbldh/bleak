--- conflicted
+++ resolved
@@ -21,12 +21,7 @@
     NSError,
     NSNumber
 )
-<<<<<<< HEAD
 from CoreBluetooth import CBCharacteristicWriteWithResponse, CBCharacteristicWriteWithoutResponse
-=======
-from CoreBluetooth import CBCharacteristicWriteWithResponse
-
->>>>>>> e5dc3e78
 
 from bleak.exc import BleakError
 
@@ -190,10 +185,6 @@
         self.peripheral.writeValue_forCharacteristic_type_(
             value, characteristic, response
         )
-<<<<<<< HEAD
-
-=======
->>>>>>> e5dc3e78
         if response == CBCharacteristicWriteWithResponse:
             await event.wait()
             if event._error is not None:
