# -*- coding: utf-8 -*-
"""
BLE Client for Windows 10 systems.

Created on 2017-12-05 by hbldh <henrik.blidh@nedomkull.com>
"""
import inspect
import logging
import asyncio
import uuid
from functools import wraps
from typing import Callable, Any, List, Union, Optional

from bleak.backends.device import BLEDevice
from bleak.backends.dotnet.scanner import BleakScannerDotNet
from bleak.exc import BleakError, BleakDotNetTaskError, CONTROLLER_ERROR_CODES
from bleak.backends.client import BaseBleakClient, PairingCallback
from bleak.backends.dotnet.utils import (
    BleakDataReader,
    BleakDataWriter,
    wrap_IAsyncOperation,
)

from bleak.backends.characteristic import BleakGATTCharacteristic
from bleak.backends.service import BleakGATTServiceCollection
from bleak.backends.dotnet.service import BleakGATTServiceDotNet
from bleak.backends.dotnet.characteristic import BleakGATTCharacteristicDotNet
from bleak.backends.dotnet.descriptor import BleakGATTDescriptorDotNet


# CLR imports

# Import of BleakBridge to enable loading of winrt bindings
from BleakBridge import Bridge  # noqa: F401

# Import of other CLR components needed.
from System import UInt64, Object
from System.Runtime.InteropServices.WindowsRuntime import EventRegistrationToken
from Windows.Foundation import IAsyncOperation, TypedEventHandler
from Windows.Devices.Enumeration import (
    DevicePairingResult,
    DevicePairingResultStatus,
    DeviceUnpairingResult,
    DeviceUnpairingResultStatus,
    DevicePairingKinds,
    DevicePairingProtectionLevel,
    DeviceInformationCustomPairing,
    DevicePairingRequestedEventArgs,
)
from Windows.Devices.Bluetooth import (
    BluetoothLEDevice,
    BluetoothConnectionStatus,
    BluetoothCacheMode,
    BluetoothAddressType,
)
from Windows.Devices.Bluetooth.GenericAttributeProfile import (
    GattDeviceServicesResult,
    GattCharacteristic,
    GattCharacteristicsResult,
    GattDescriptorsResult,
    GattCommunicationStatus,
    GattReadResult,
    GattWriteOption,
    GattWriteResult,
    GattValueChangedEventArgs,
    GattCharacteristicProperties,
    GattClientCharacteristicConfigurationDescriptorValue,
    GattSession,
)

logger = logging.getLogger(__name__)

_communication_statues = {
    getattr(GattCommunicationStatus, k): k
    for k in ["Success", "Unreachable", "ProtocolError", "AccessDenied"]
}

_pairing_statuses = {
    getattr(DevicePairingResultStatus, v): v
    for v in dir(DevicePairingResultStatus)
    if "_" not in v and isinstance(getattr(DevicePairingResultStatus, v), int)
}

_unpairing_statuses = {
    getattr(DeviceUnpairingResultStatus, v): v
    for v in dir(DeviceUnpairingResultStatus)
    if "_" not in v and isinstance(getattr(DeviceUnpairingResultStatus, v), int)
}


class BleakClientDotNet(BaseBleakClient):
    """The native Windows Bleak Client.

    Implemented using `pythonnet <https://pythonnet.github.io/>`_, a package that provides an integration to the .NET
    Common Language Runtime (CLR). Therefore, much of the code below has a distinct C# feel.

    Args:
        address_or_ble_device (`BLEDevice` or str): The Bluetooth address of the BLE peripheral to connect to or the `BLEDevice` object representing it.

    Keyword Args:
        use_cached (bool): If set to `True`, then the OS level BLE cache is used for
                getting services, characteristics and descriptors. Defaults to ``True``.
        timeout (float): Timeout for required ``BleakScanner.find_device_by_address`` call. Defaults to 10.0.

    """

    def __init__(self, address_or_ble_device: Union[BLEDevice, str], **kwargs):
        super(BleakClientDotNet, self).__init__(address_or_ble_device, **kwargs)

        # Backend specific. Python.NET objects.
        if isinstance(address_or_ble_device, BLEDevice):
            self._device_info = address_or_ble_device.details.BluetoothAddress
        else:
            self._device_info = None
        self._requester = None
        self._connect_events: List[asyncio.Event] = []
        self._disconnect_events: List[asyncio.Event] = []
        self._connection_status_changed_token: EventRegistrationToken = None
        self._session: GattSession = None

        self._address_type = (
            kwargs["address_type"]
            if "address_type" in kwargs
            and kwargs["address_type"] in ("public", "random")
            else None
        )
        self._use_cached = kwargs.get("use_cached", True)

    def __str__(self):
        return "BleakClientDotNet ({0})".format(self.address)

    # Connectivity methods

    async def connect(self, **kwargs) -> bool:
        """Connect to the specified GATT server.

        Keyword Args:
            timeout (float): Timeout for required ``BleakScanner.find_device_by_address`` call. Defaults to 10.0.
            use_cached (bool): If set to `True`, then the OS level BLE cache is used for
                getting services, characteristics and descriptors. Defaults to ``True``.

        Returns:
            Boolean representing connection status.

        Raises:
            BleakError: When device is not found.
            TimeoutError: When connecting to the device takes too long.
        """
        # Try to find the desired device.
        timeout = kwargs.get("timeout", self._timeout)
        use_cached = kwargs.get("use_cached", self._use_cached)
        if self._device_info is None:
            device = await BleakScannerDotNet.find_device_by_address(
                self.address, timeout=timeout
            )

            if device:
                self._device_info = device.details.BluetoothAddress
            else:
                raise BleakError(
                    "Device with address {0} was not found.".format(self.address)
                )

        logger.debug("Connecting to BLE device @ {0}".format(self.address))

        args = [UInt64(self._device_info)]
        if self._address_type is not None:
            args.append(
                BluetoothAddressType.Public
                if self._address_type == "public"
                else BluetoothAddressType.Random
            )
        self._requester = await wrap_IAsyncOperation(
            IAsyncOperation[BluetoothLEDevice](
                BluetoothLEDevice.FromBluetoothAddressAsync(*args)
            ),
            return_type=BluetoothLEDevice,
        )

        # Called on disconnect event or on failure to connect.
        def handle_disconnect():
            if self._connection_status_changed_token:
                self._requester.remove_ConnectionStatusChanged(
                    self._connection_status_changed_token
                )
                self._connection_status_changed_token = None

            if self._requester:
                self._requester.Dispose()
                self._requester = None

            if self._session:
                self._session.Dispose()
                self._session = None

        def handle_connection_status_changed(
            connection_status: BluetoothConnectionStatus,
        ):
            if connection_status == BluetoothConnectionStatus.Connected:
                for e in self._connect_events:
                    e.set()

            elif connection_status == BluetoothConnectionStatus.Disconnected:
                if self._disconnected_callback:
                    self._disconnected_callback(self)

                for e in self._disconnect_events:
                    e.set()

                handle_disconnect()

        loop = asyncio.get_event_loop()

        def _ConnectionStatusChanged_Handler(sender, args):
            logger.debug(
                "_ConnectionStatusChanged_Handler: %d", sender.ConnectionStatus
            )
            loop.call_soon_threadsafe(
                handle_connection_status_changed, sender.ConnectionStatus
            )

        self._connection_status_changed_token = (
            self._requester.add_ConnectionStatusChanged(
                TypedEventHandler[BluetoothLEDevice, Object](
                    _ConnectionStatusChanged_Handler
                )
            )
        )

        # Start a GATT Session to connect
        event = asyncio.Event()
        self._connect_events.append(event)
        try:
            self._session = await wrap_IAsyncOperation(
                IAsyncOperation[GattSession](
                    GattSession.FromDeviceIdAsync(self._requester.BluetoothDeviceId)
                ),
                return_type=GattSession,
            )
            # This keeps the device connected until we dispose the session or
            # until we set MaintainConnection = False.
            self._session.MaintainConnection = True
            await self.get_services(use_cached=use_cached)
            await asyncio.wait_for(event.wait(), timeout=timeout)
        except BaseException:
            handle_disconnect()
            raise
        finally:
            self._connect_events.remove(event)

        
        return True

    async def disconnect(self) -> bool:
        """Disconnect from the specified GATT server.

        Returns:
            Boolean representing if device is disconnected.

        Raises:
            asyncio.TimeoutError: If device did not disconnect with 10 seconds.

        """
        logger.debug("Disconnecting from BLE device...")
        # Remove notifications.
        for characteristic in self.services.characteristics.values():
            token = self._notification_callbacks.pop(characteristic.handle, None)
            if token:
                characteristic.obj.remove_ValueChanged(token)

        # Dispose all service components that we have requested and created.
        for service in self.services:
            service.obj.Dispose()
        self.services = BleakGATTServiceCollection()
        self._services_resolved = False

        # Without this, disposing the BluetoothLEDevice won't disconnect it
        if self._session:
            self._session.Dispose()

        # Dispose of the BluetoothLEDevice and see that the connection
        # status is now Disconnected.
        if self._requester:
            event = asyncio.Event()
            self._disconnect_events.append(event)
            try:
                self._requester.Dispose()
                await asyncio.wait_for(event.wait(), timeout=10)
            finally:
                self._disconnect_events.remove(event)

        return True

    @property
    def is_connected(self) -> bool:
        """Check connection status between this client and the server.

        Returns:
            Boolean representing connection status.

        """
        return self._DeprecatedIsConnectedReturn(
            False
            if self._requester is None
            else self._requester.ConnectionStatus == BluetoothConnectionStatus.Connected
        )

<<<<<<< HEAD
    @property
    def mtu_size(self) -> int:
        """Get ATT MTU size for active connection"""
        return self._session.MaxPduSize

    async def pair(self, protection_level=None, **kwargs) -> bool:
=======
    async def pair(
        self,
        protection_level=None,
        *args,
        callback: Optional[PairingCallback] = None,
        **kwargs,
    ) -> bool:
>>>>>>> b30b7c25
        """Attempts to pair with the device.

        Keyword Args:
            protection_level:
                    Windows.Devices.Enumeration.DevicePairingProtectionLevel
                        1: None - Pair the device using no levels of protection.
                        2: Encryption - Pair the device using encryption.
                        3: EncryptionAndAuthentication - Pair the device using
                           encryption and authentication. (This will not work in Bleak...)
            callback (`PairingCallback`): callback to be called to provide or confirm pairing pin
                or passkey. If not provided and Bleak is registered as a pairing agent/manager
                instead of system pairing manager, then all display- and confirm-based pairing
                requests will be accepted, and requests requiring pin or passkey input will be
                canceled.

        Returns:
            Boolean regarding success of pairing.

        """
        if (
            self._requester.DeviceInformation.Pairing.CanPair
            and not self._requester.DeviceInformation.Pairing.IsPaired
        ):

            if callback:
                # TODO: All BLE pairing methods are supported
                ceremony = (
                    DevicePairingKinds.ConfirmOnly
                    # + DevicePairingKinds.ConfirmPinMatch
                    # + DevicePairingKinds.DisplayPin
                    # + DevicePairingKinds.ProvidePin
                )
            else:
                ceremony = DevicePairingKinds.ConfirmOnly
            custom_pairing = self._requester.DeviceInformation.Pairing.Custom

            def handler(sender, args):
                if callback:
                    if args.PairingKind == DevicePairingKinds.ConfirmOnly:
                        args.Accept()
                    # TODO: Get device MAC for first argument, test conversion, flags can have multiple values set (mask)
                    # elif (
                    #     args.PairingKind == DevicePairingKinds.ConfirmPinMatch
                    #     or args.PairingKind == DevicePairingKinds.DisplayPin
                    # ):
                    #     if callback("", args.Pin, None) is True:
                    #         args.Accept()
                    # elif args.PairingKind == DevicePairingKinds.ProvidePin:
                    #     pin = callback("", None, None)
                    #     if pin:
                    #         args.Accept(pin)
                else:
                    args.Accept()

            pairing_requested_token = custom_pairing.add_PairingRequested(
                TypedEventHandler[
                    DeviceInformationCustomPairing, DevicePairingRequestedEventArgs
                ](handler)
            )
            try:
                if protection_level:
                    pairing_result = await wrap_IAsyncOperation(
                        IAsyncOperation[DevicePairingResult](
                            custom_pairing.PairAsync.Overloads[
                                DevicePairingKinds, DevicePairingProtectionLevel
                            ](ceremony, protection_level)
                        ),
                        return_type=DevicePairingResult,
                    )
                else:
                    pairing_result = await wrap_IAsyncOperation(
                        IAsyncOperation[DevicePairingResult](
                            custom_pairing.PairAsync.Overloads[DevicePairingKinds](
                                ceremony
                            )
                        ),
                        return_type=DevicePairingResult,
                    )
            except Exception as e:
                raise BleakError("Failure trying to pair with device!") from e
            finally:
                custom_pairing.remove_PairingRequested(pairing_requested_token)

            if pairing_result.Status not in (
                DevicePairingResultStatus.Paired,
                DevicePairingResultStatus.AlreadyPaired,
            ):
                raise BleakError(
                    "Could not pair with device: {0}: {1}".format(
                        pairing_result.Status,
                        _pairing_statuses.get(pairing_result.Status),
                    )
                )
            else:
                logger.info(
                    "Paired to device with protection level {0}.".format(
                        pairing_result.ProtectionLevelUsed
                    )
                )
                return True
        else:
            return self._requester.DeviceInformation.Pairing.IsPaired

    async def unpair(self) -> bool:
        """Attempts to unpair from the device.

        N.B. unpairing also leads to disconnection in the Windows backend.

        Returns:
            Boolean on whether the unparing was successful.

        """

        if self._requester.DeviceInformation.Pairing.IsPaired:
            unpairing_result = await wrap_IAsyncOperation(
                IAsyncOperation[DeviceUnpairingResult](
                    self._requester.DeviceInformation.Pairing.UnpairAsync()
                ),
                return_type=DeviceUnpairingResult,
            )

            if unpairing_result.Status not in (
                DevicePairingResultStatus.Paired,
                DevicePairingResultStatus.AlreadyPaired,
            ):
                raise BleakError(
                    "Could not unpair with device: {0}: {1}".format(
                        unpairing_result.Status,
                        _unpairing_statuses.get(unpairing_result.Status),
                    )
                )
            else:
                logger.info("Unpaired with device.")
                return True

        return not self._requester.DeviceInformation.Pairing.IsPaired

    # GATT services methods

    async def get_services(self, **kwargs) -> BleakGATTServiceCollection:
        """Get all services registered for this GATT server.

        Keyword Args:

            use_cached (bool): If set to `True`, then the OS level BLE cache is used for
                getting services, characteristics and descriptors.

        Returns:
           A :py:class:`bleak.backends.service.BleakGATTServiceCollection` with this device's services tree.

        """
        use_cached = kwargs.get("use_cached", self._use_cached)
        # Return the Service Collection.
        if self._services_resolved:
            return self.services
        else:
            logger.debug("Get Services...")
            services_result = await wrap_IAsyncOperation(
                IAsyncOperation[GattDeviceServicesResult](
                    self._requester.GetGattServicesAsync(
                        BluetoothCacheMode.Cached
                        if use_cached
                        else BluetoothCacheMode.Uncached
                    )
                ),
                return_type=GattDeviceServicesResult,
            )

            if services_result.Status != GattCommunicationStatus.Success:
                if services_result.Status == GattCommunicationStatus.ProtocolError:
                    raise BleakDotNetTaskError(
                        "Could not get GATT services: {0} (Error: 0x{1:02X}: {2})".format(
                            _communication_statues.get(services_result.Status, ""),
                            services_result.ProtocolError,
                            CONTROLLER_ERROR_CODES.get(
                                services_result.ProtocolError, "Unknown"
                            ),
                        )
                    )
                else:
                    raise BleakDotNetTaskError(
                        "Could not get GATT services: {0}".format(
                            _communication_statues.get(services_result.Status, "")
                        )
                    )

            for service in services_result.Services:
                characteristics_result = await wrap_IAsyncOperation(
                    IAsyncOperation[GattCharacteristicsResult](
                        service.GetCharacteristicsAsync(
                            BluetoothCacheMode.Cached
                            if use_cached
                            else BluetoothCacheMode.Uncached
                        )
                    ),
                    return_type=GattCharacteristicsResult,
                )
                self.services.add_service(BleakGATTServiceDotNet(service))
                if characteristics_result.Status != GattCommunicationStatus.Success:
                    if (
                        characteristics_result.Status
                        == GattCommunicationStatus.ProtocolError
                    ):
                        raise BleakDotNetTaskError(
                            "Could not get GATT characteristics for {0}: {1} (Error: 0x{2:02X}: {3})".format(
                                service,
                                _communication_statues.get(
                                    characteristics_result.Status, ""
                                ),
                                characteristics_result.ProtocolError,
                                CONTROLLER_ERROR_CODES.get(
                                    characteristics_result.ProtocolError, "Unknown"
                                ),
                            )
                        )
                    else:
                        raise BleakDotNetTaskError(
                            "Could not get GATT characteristics for {0}: {1}".format(
                                service,
                                _communication_statues.get(
                                    characteristics_result.Status, ""
                                ),
                            )
                        )
                for characteristic in characteristics_result.Characteristics:
                    descriptors_result = await wrap_IAsyncOperation(
                        IAsyncOperation[GattDescriptorsResult](
                            characteristic.GetDescriptorsAsync(
                                BluetoothCacheMode.Cached
                                if use_cached
                                else BluetoothCacheMode.Uncached
                            )
                        ),
                        return_type=GattDescriptorsResult,
                    )
                    self.services.add_characteristic(
                        BleakGATTCharacteristicDotNet(characteristic)
                    )
                    if descriptors_result.Status != GattCommunicationStatus.Success:
                        if (
                            characteristics_result.Status
                            == GattCommunicationStatus.ProtocolError
                        ):
                            raise BleakDotNetTaskError(
                                "Could not get GATT descriptors for {0}: {1} (Error: 0x{2:02X}: {3})".format(
                                    service,
                                    _communication_statues.get(
                                        descriptors_result.Status, ""
                                    ),
                                    descriptors_result.ProtocolError,
                                    CONTROLLER_ERROR_CODES.get(
                                        descriptors_result.ProtocolError, "Unknown"
                                    ),
                                )
                            )
                        else:
                            raise BleakDotNetTaskError(
                                "Could not get GATT descriptors for {0}: {1}".format(
                                    characteristic,
                                    _communication_statues.get(
                                        descriptors_result.Status, ""
                                    ),
                                )
                            )
                    for descriptor in list(descriptors_result.Descriptors):
                        self.services.add_descriptor(
                            BleakGATTDescriptorDotNet(
                                descriptor,
                                characteristic.Uuid.ToString(),
                                int(characteristic.AttributeHandle),
                            )
                        )

            logger.info("Services resolved for %s", str(self))
            self._services_resolved = True
            return self.services

    # I/O methods

    async def read_gatt_char(
        self,
        char_specifier: Union[BleakGATTCharacteristic, int, str, uuid.UUID],
        **kwargs,
    ) -> bytearray:
        """Perform read operation on the specified GATT characteristic.

        Args:
            char_specifier (BleakGATTCharacteristic, int, str or UUID): The characteristic to read from,
                specified by either integer handle, UUID or directly by the
                BleakGATTCharacteristic object representing it.

        Keyword Args:
            use_cached (bool): ``False`` forces Windows to read the value from the
                device again and not use its own cached value. Defaults to ``False``.

        Returns:
            (bytearray) The read data.

        """

        use_cached = kwargs.get("use_cached", False)

        if not isinstance(char_specifier, BleakGATTCharacteristic):
            characteristic = self.services.get_characteristic(char_specifier)
        else:
            characteristic = char_specifier
        if not characteristic:
            raise BleakError("Characteristic {0} was not found!".format(char_specifier))

        read_result = await wrap_IAsyncOperation(
            IAsyncOperation[GattReadResult](
                characteristic.obj.ReadValueAsync(
                    BluetoothCacheMode.Cached
                    if use_cached
                    else BluetoothCacheMode.Uncached
                )
            ),
            return_type=GattReadResult,
        )
        if read_result.Status == GattCommunicationStatus.Success:
            with BleakDataReader(read_result.Value) as reader:
                value = bytearray(reader.read())
            logger.debug(
                "Read Characteristic {0} : {1}".format(characteristic.uuid, value)
            )
        else:
            if read_result.Status == GattCommunicationStatus.ProtocolError:
                raise BleakDotNetTaskError(
                    "Could not get GATT characteristics for {0}: {1} (Error: 0x{2:02X}: {3})".format(
                        characteristic.uuid,
                        _communication_statues.get(read_result.Status, ""),
                        read_result.ProtocolError,
                        CONTROLLER_ERROR_CODES.get(
                            read_result.ProtocolError, "Unknown"
                        ),
                    )
                )
            else:
                raise BleakError(
                    "Could not read characteristic value for {0}: {1}".format(
                        characteristic.uuid,
                        _communication_statues.get(read_result.Status, ""),
                    )
                )
        return value

    async def read_gatt_descriptor(self, handle: int, **kwargs) -> bytearray:
        """Perform read operation on the specified GATT descriptor.

        Args:
            handle (int): The handle of the descriptor to read from.

        Keyword Args:
            use_cached (bool): ``False`` forces Windows to read the value from the
                device again and not use its own cached value. Defaults to ``False``.

        Returns:
            (bytearray) The read data.

        """
        use_cached = kwargs.get("use_cached", False)

        descriptor = self.services.get_descriptor(handle)
        if not descriptor:
            raise BleakError("Descriptor with handle {0} was not found!".format(handle))

        read_result = await wrap_IAsyncOperation(
            IAsyncOperation[GattReadResult](
                descriptor.obj.ReadValueAsync(
                    BluetoothCacheMode.Cached
                    if use_cached
                    else BluetoothCacheMode.Uncached
                )
            ),
            return_type=GattReadResult,
        )
        if read_result.Status == GattCommunicationStatus.Success:
            with BleakDataReader(read_result.Value) as reader:
                value = bytearray(reader.read())
            logger.debug("Read Descriptor {0} : {1}".format(handle, value))
        else:
            if read_result.Status == GattCommunicationStatus.ProtocolError:
                raise BleakDotNetTaskError(
                    "Could not get GATT characteristics for {0}: {1} (Error: 0x{2:02X}: {3})".format(
                        descriptor.uuid,
                        _communication_statues.get(read_result.Status, ""),
                        read_result.ProtocolError,
                        CONTROLLER_ERROR_CODES.get(
                            read_result.ProtocolError, "Unknown"
                        ),
                    )
                )
            else:
                raise BleakError(
                    "Could not read Descriptor value for {0}: {1}".format(
                        descriptor.uuid,
                        _communication_statues.get(read_result.Status, ""),
                    )
                )

        return value

    async def write_gatt_char(
        self,
        char_specifier: Union[BleakGATTCharacteristic, int, str, uuid.UUID],
        data: Union[bytes, bytearray, memoryview],
        response: bool = False,
    ) -> None:
        """Perform a write operation of the specified GATT characteristic.

        Args:
            char_specifier (BleakGATTCharacteristic, int, str or UUID): The characteristic to write
                to, specified by either integer handle, UUID or directly by the
                BleakGATTCharacteristic object representing it.
            data (bytes or bytearray): The data to send.
            response (bool): If write-with-response operation should be done. Defaults to `False`.

        """
        if not isinstance(char_specifier, BleakGATTCharacteristic):
            characteristic = self.services.get_characteristic(char_specifier)
        else:
            characteristic = char_specifier
        if not characteristic:
            raise BleakError("Characteristic {} was not found!".format(char_specifier))

        with BleakDataWriter(data) as writer:
            response = (
                GattWriteOption.WriteWithResponse
                if response
                else GattWriteOption.WriteWithoutResponse
            )
            write_result = await wrap_IAsyncOperation(
                IAsyncOperation[GattWriteResult](
                    characteristic.obj.WriteValueWithResultAsync(
                        writer.detach_buffer(), response
                    )
                ),
                return_type=GattWriteResult,
            )

        if write_result.Status == GattCommunicationStatus.Success:
            logger.debug(
                "Write Characteristic {0} : {1}".format(characteristic.uuid, data)
            )
        else:
            if write_result.Status == GattCommunicationStatus.ProtocolError:
                raise BleakError(
                    "Could not write value {0} to characteristic {1}: {2} (Error: 0x{3:02X}: {4})".format(
                        data,
                        characteristic.uuid,
                        _communication_statues.get(write_result.Status, ""),
                        write_result.ProtocolError,
                        CONTROLLER_ERROR_CODES.get(
                            write_result.ProtocolError, "Unknown"
                        ),
                    )
                )
            else:
                raise BleakError(
                    "Could not write value {0} to characteristic {1}: {2}".format(
                        data,
                        characteristic.uuid,
                        _communication_statues.get(write_result.Status, ""),
                    )
                )

    async def write_gatt_descriptor(
        self, handle: int, data: Union[bytes, bytearray, memoryview]
    ) -> None:
        """Perform a write operation on the specified GATT descriptor.

        Args:
            handle (int): The handle of the descriptor to read from.
            data (bytes or bytearray): The data to send.

        """
        descriptor = self.services.get_descriptor(handle)
        if not descriptor:
            raise BleakError("Descriptor with handle {0} was not found!".format(handle))

        with BleakDataWriter(data) as writer:
            write_result = await wrap_IAsyncOperation(
                IAsyncOperation[GattWriteResult](
                    descriptor.obj.WriteValueWithResultAsync(writer.detach_buffer())
                ),
                return_type=GattWriteResult,
            )

        if write_result.Status == GattCommunicationStatus.Success:
            logger.debug("Write Descriptor {0} : {1}".format(handle, data))
        else:
            if write_result.Status == GattCommunicationStatus.ProtocolError:
                raise BleakError(
                    "Could not write value {0} to characteristic {1}: {2} (Error: 0x{3:02X}: {4})".format(
                        data,
                        descriptor.uuid,
                        _communication_statues.get(write_result.Status, ""),
                        write_result.ProtocolError,
                        CONTROLLER_ERROR_CODES.get(
                            write_result.ProtocolError, "Unknown"
                        ),
                    )
                )
            else:
                raise BleakError(
                    "Could not write value {0} to descriptor {1}: {2}".format(
                        data,
                        descriptor.uuid,
                        _communication_statues.get(write_result.Status, ""),
                    )
                )

    async def start_notify(
        self,
        char_specifier: Union[BleakGATTCharacteristic, int, str, uuid.UUID],
        callback: Callable[[int, bytearray], None],
        **kwargs,
    ) -> None:
        """Activate notifications/indications on a characteristic.

        Callbacks must accept two inputs. The first will be a integer handle of the characteristic generating the
        data and the second will be a ``bytearray`` containing the data sent from the connected server.

        .. code-block:: python

            def callback(sender: int, data: bytearray):
                print(f"{sender}: {data}")
            client.start_notify(char_uuid, callback)

        Args:
            char_specifier (BleakGATTCharacteristic, int, str or UUID): The characteristic to activate
                notifications/indications on a characteristic, specified by either integer handle,
                UUID or directly by the BleakGATTCharacteristic object representing it.
            callback (function): The function to be called on notification.

        """
        if inspect.iscoroutinefunction(callback):

            def bleak_callback(s, d):
                asyncio.ensure_future(callback(s, d))

        else:
            bleak_callback = callback

        if not isinstance(char_specifier, BleakGATTCharacteristic):
            characteristic = self.services.get_characteristic(char_specifier)
        else:
            characteristic = char_specifier
        if not characteristic:
            raise BleakError("Characteristic {0} not found!".format(char_specifier))

        if characteristic.handle in self._notification_callbacks:
            await self.stop_notify(characteristic)

        characteristic_obj = characteristic.obj
        if (
            characteristic_obj.CharacteristicProperties
            & GattCharacteristicProperties.Indicate
        ):
            cccd = GattClientCharacteristicConfigurationDescriptorValue.Indicate
        elif (
            characteristic_obj.CharacteristicProperties
            & GattCharacteristicProperties.Notify
        ):
            cccd = GattClientCharacteristicConfigurationDescriptorValue.Notify
        else:
            cccd = getattr(GattClientCharacteristicConfigurationDescriptorValue, "None")

        self._notification_callbacks[
            characteristic.handle
        ] = characteristic_obj.add_ValueChanged(
            TypedEventHandler[GattCharacteristic, GattValueChangedEventArgs](
                _notification_wrapper(bleak_callback, asyncio.get_event_loop())
            )
        )

        status = await wrap_IAsyncOperation(
            IAsyncOperation[GattCommunicationStatus](
                characteristic_obj.WriteClientCharacteristicConfigurationDescriptorAsync(
                    cccd
                )
            ),
            return_type=GattCommunicationStatus,
        )

        if status != GattCommunicationStatus.Success:
            # This usually happens when a device reports that it support indicate,
            # but it actually doesn't.
            characteristic_obj.remove_ValueChanged(
                self._notification_callbacks.pop(characteristic.handle)
            )
            # TODO: Find out how to get the ProtocolError code that describes a potential GattCommunicationStatus.ProtocolError result.
            raise BleakError(
                "Could not start notify on {0}: {1}".format(
                    characteristic.uuid, _communication_statues.get(status, "")
                )
            )

    async def stop_notify(
        self, char_specifier: Union[BleakGATTCharacteristic, int, str, uuid.UUID]
    ) -> None:
        """Deactivate notification/indication on a specified characteristic.

        Args:
            char_specifier (BleakGATTCharacteristic, int, str or UUID): The characteristic to deactivate
                notification/indication on, specified by either integer handle, UUID or
                directly by the BleakGATTCharacteristic object representing it.

        """
        if not isinstance(char_specifier, BleakGATTCharacteristic):
            characteristic = self.services.get_characteristic(char_specifier)
        else:
            characteristic = char_specifier
        if not characteristic:
            raise BleakError("Characteristic {} not found!".format(char_specifier))

        status = await wrap_IAsyncOperation(
            IAsyncOperation[GattCommunicationStatus](
                characteristic.obj.WriteClientCharacteristicConfigurationDescriptorAsync(
                    getattr(
                        GattClientCharacteristicConfigurationDescriptorValue, "None"
                    )
                )
            ),
            return_type=GattCommunicationStatus,
        )

        if status != GattCommunicationStatus.Success:
            raise BleakError(
                "Could not stop notify on {0}: {1}".format(
                    characteristic.uuid, _communication_statues.get(status, "")
                )
            )

        characteristic.obj.remove_ValueChanged(
            self._notification_callbacks.pop(characteristic.handle)
        )


def _notification_wrapper(func: Callable, loop: asyncio.AbstractEventLoop):
    @wraps(func)
    def dotnet_notification_parser(sender: Any, args: Any):
        # Return only the UUID string representation as sender.
        # Also do a conversion from System.Bytes[] to bytearray.
        with BleakDataReader(args.CharacteristicValue) as reader:
            output = reader.read()

        return loop.call_soon_threadsafe(
            func, sender.AttributeHandle, bytearray(output)
        )

    return dotnet_notification_parser<|MERGE_RESOLUTION|>--- conflicted
+++ resolved
@@ -26,7 +26,6 @@
 from bleak.backends.dotnet.service import BleakGATTServiceDotNet
 from bleak.backends.dotnet.characteristic import BleakGATTCharacteristicDotNet
 from bleak.backends.dotnet.descriptor import BleakGATTDescriptorDotNet
-
 
 # CLR imports
 
@@ -121,7 +120,7 @@
         self._address_type = (
             kwargs["address_type"]
             if "address_type" in kwargs
-            and kwargs["address_type"] in ("public", "random")
+               and kwargs["address_type"] in ("public", "random")
             else None
         )
         self._use_cached = kwargs.get("use_cached", True)
@@ -248,7 +247,6 @@
         finally:
             self._connect_events.remove(event)
 
-        
         return True
 
     async def disconnect(self) -> bool:
@@ -305,14 +303,11 @@
             else self._requester.ConnectionStatus == BluetoothConnectionStatus.Connected
         )
 
-<<<<<<< HEAD
     @property
     def mtu_size(self) -> int:
         """Get ATT MTU size for active connection"""
         return self._session.MaxPduSize
 
-    async def pair(self, protection_level=None, **kwargs) -> bool:
-=======
     async def pair(
         self,
         protection_level=None,
@@ -320,7 +315,6 @@
         callback: Optional[PairingCallback] = None,
         **kwargs,
     ) -> bool:
->>>>>>> b30b7c25
         """Attempts to pair with the device.
 
         Keyword Args:
@@ -349,9 +343,9 @@
                 # TODO: All BLE pairing methods are supported
                 ceremony = (
                     DevicePairingKinds.ConfirmOnly
-                    # + DevicePairingKinds.ConfirmPinMatch
-                    # + DevicePairingKinds.DisplayPin
-                    # + DevicePairingKinds.ProvidePin
+                    + DevicePairingKinds.ConfirmPinMatch
+                    + DevicePairingKinds.DisplayPin
+                    + DevicePairingKinds.ProvidePin
                 )
             else:
                 ceremony = DevicePairingKinds.ConfirmOnly
@@ -362,16 +356,16 @@
                     if args.PairingKind == DevicePairingKinds.ConfirmOnly:
                         args.Accept()
                     # TODO: Get device MAC for first argument, test conversion, flags can have multiple values set (mask)
-                    # elif (
-                    #     args.PairingKind == DevicePairingKinds.ConfirmPinMatch
-                    #     or args.PairingKind == DevicePairingKinds.DisplayPin
-                    # ):
-                    #     if callback("", args.Pin, None) is True:
-                    #         args.Accept()
-                    # elif args.PairingKind == DevicePairingKinds.ProvidePin:
-                    #     pin = callback("", None, None)
-                    #     if pin:
-                    #         args.Accept(pin)
+                    elif (
+                        args.PairingKind == DevicePairingKinds.ConfirmPinMatch
+                        or args.PairingKind == DevicePairingKinds.DisplayPin
+                    ):
+                        if callback("", args.Pin, None) is True:
+                            args.Accept()
+                    elif args.PairingKind == DevicePairingKinds.ProvidePin:
+                        pin = callback("", None, None)
+                        if pin:
+                            args.Accept(pin)
                 else:
                     args.Accept()
 
