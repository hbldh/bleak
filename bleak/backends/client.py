# -*- coding: utf-8 -*-
# Created on 2018-04-23 by hbldh <henrik.blidh@nedomkull.com>
"""
Base class for backend clients.
"""
import abc
import sys
from collections.abc import Callable
from typing import Any, Optional, Union

if sys.version_info < (3, 12):
    from typing_extensions import Buffer
else:
    from collections.abc import Buffer

from bleak.backends import BleakBackend, get_default_backend
from bleak.backends.characteristic import BleakGATTCharacteristic
from bleak.backends.descriptor import BleakGATTDescriptor
from bleak.backends.device import BLEDevice
from bleak.backends.service import BleakGATTServiceCollection
from bleak.exc import BleakError

NotifyCallback = Callable[[bytearray], None]


class BaseBleakClient(abc.ABC):
    """The Client Interface for Bleak Backend implementations to implement.

    The documentation of this interface should thus be safe to use as a reference for your implementation.

    Args:
        address_or_ble_device (`BLEDevice` or str): The Bluetooth address of the BLE peripheral to connect to or the `BLEDevice` object representing it.

    Keyword Args:
        timeout (float): Timeout for required ``discover`` call. Defaults to 10.0.
        disconnected_callback (callable): Callback that will be scheduled in the
            event loop when the client is disconnected. The callable must take one
            argument, which will be this client object.
    """

    def __init__(self, address_or_ble_device: Union[BLEDevice, str], **kwargs: Any):
        if isinstance(address_or_ble_device, BLEDevice):
            self.address = address_or_ble_device.address
        else:
            self.address = address_or_ble_device

        self.services: Optional[BleakGATTServiceCollection] = None

        self._timeout = kwargs.get("timeout", 10.0)
        self._disconnected_callback: Optional[Callable[[], None]] = kwargs.get(
            "disconnected_callback"
        )

    # NB: this is not marked as @abc.abstractmethod because that would break
    # 3rd-party backends. We might change this in the future to make it required.
    @property
    def name(self) -> str:
        """See :meth:`bleak.BleakClient.name`."""
        raise NotImplementedError

    @property
    @abc.abstractmethod
    def mtu_size(self) -> int:
        """Gets the negotiated MTU."""
        raise NotImplementedError

    # Connectivity methods

    def set_disconnected_callback(
        self, callback: Optional[Callable[[], None]], **kwargs: Any
    ) -> None:
        """Set the disconnect callback.
        The callback will only be called on unsolicited disconnect event.

        Set the callback to ``None`` to remove any existing callback.

        Args:
            callback: callback to be called on disconnection.

        """
        self._disconnected_callback = callback

    @abc.abstractmethod
    async def connect(self, pair: bool, **kwargs: Any) -> None:
        """Connect to the specified GATT server.

        Args:
            pair (bool): If the client should attempt to pair with the
            peripheral before connecting if it is not already paired.

            Backends that can't implement this should make an appropriate
            log message and ignore the parameter.
        """
        raise NotImplementedError()

    @abc.abstractmethod
    async def disconnect(self) -> None:
        """Disconnect from the specified GATT server."""
        raise NotImplementedError()

    @abc.abstractmethod
    async def pair(self, *args: Any, **kwargs: Any) -> None:
        """Pair with the peripheral."""
        raise NotImplementedError()

    @abc.abstractmethod
    async def unpair(self) -> None:
        """Unpair with the peripheral."""
        raise NotImplementedError()

    @property
    @abc.abstractmethod
    def is_connected(self) -> bool:
        """Check connection status between this client and the server.

        Returns:
            Boolean representing connection status.

        """
        raise NotImplementedError()

    # I/O methods

    @abc.abstractmethod
    async def read_gatt_char(
        self, characteristic: BleakGATTCharacteristic, **kwargs: Any
    ) -> bytearray:
        """Perform read operation on the specified GATT characteristic.

        Args:
            characteristic (BleakGATTCharacteristic): The characteristic to read from.

        Returns:
            (bytearray) The read data.

        """
        raise NotImplementedError()

    @abc.abstractmethod
    async def read_gatt_descriptor(
        self, descriptor: BleakGATTDescriptor, **kwargs: Any
    ) -> bytearray:
        """Perform read operation on the specified GATT descriptor.

        Args:
            descriptor: The descriptor to read from.

        Returns:
            The read data.

        """
        raise NotImplementedError()

    @abc.abstractmethod
    async def write_gatt_char(
        self, characteristic: BleakGATTCharacteristic, data: Buffer, response: bool
    ) -> None:
        """
        Perform a write operation on the specified GATT characteristic.

        Args:
            characteristic: The characteristic to write to.
            data: The data to send.
            response: If write-with-response operation should be done.
        """
        raise NotImplementedError()

    @abc.abstractmethod
    async def write_gatt_descriptor(
        self, descriptor: BleakGATTDescriptor, data: Buffer
    ) -> None:
        """Perform a write operation on the specified GATT descriptor.

        Args:
            descriptor: The descriptor to read from.
            data: The data to send (any bytes-like object).

        """
        raise NotImplementedError()

    @abc.abstractmethod
    async def start_notify(
        self,
        characteristic: BleakGATTCharacteristic,
        callback: NotifyCallback,
        **kwargs: Any,
    ) -> None:
        """
        Activate notifications/indications on a characteristic.

        Implementers should call the OS function to enable notifications or
        indications on the characteristic.

        To keep things the same cross-platform, notifications should be preferred
        over indications if possible when a characteristic supports both.
        """
        raise NotImplementedError()

    @abc.abstractmethod
    async def stop_notify(self, characteristic: BleakGATTCharacteristic) -> None:
        """Deactivate notification/indication on a specified characteristic.

        Args:
            characteristic (BleakGATTCharacteristic): The characteristic to deactivate
                notification/indication on.

        """
        raise NotImplementedError()


def get_platform_client_backend_type() -> tuple[type[BaseBleakClient], BleakBackend]:
    """
    Gets the platform-specific :class:`BaseBleakClient` type.
    """
    backend = get_default_backend()
    match backend:
        case BleakBackend.P4ANDROID:
            from bleak.backends.p4android.client import BleakClientP4Android

            return (BleakClientP4Android, backend)

        case BleakBackend.BLUEZ_DBUS:
            from bleak.backends.bluezdbus.client import BleakClientBlueZDBus

            return (BleakClientBlueZDBus, backend)

        case BleakBackend.PYTHONISTA_CB:
            try:
                from bleak_pythonista import BleakClientPythonistaCB

                return (BleakClientPythonistaCB, backend)
            except ImportError as e:
                raise ImportError(
                    "Ensure you have `bleak-pythonista` package installed."
                ) from e

<<<<<<< HEAD
    if platform.system() == "Darwin" or sys.platform == "ios":
        from bleak.backends.corebluetooth.client import BleakClientCoreBluetooth
=======
        case BleakBackend.CORE_BLUETOOTH:
            from bleak.backends.corebluetooth.client import BleakClientCoreBluetooth
>>>>>>> a6fea5a5

            return (BleakClientCoreBluetooth, backend)

        case BleakBackend.WIN_RT:
            from bleak.backends.winrt.client import BleakClientWinRT

            return (BleakClientWinRT, backend)

        case _:
            raise BleakError(f"Unsupported backend: {backend}")<|MERGE_RESOLUTION|>--- conflicted
+++ resolved
@@ -234,13 +234,8 @@
                     "Ensure you have `bleak-pythonista` package installed."
                 ) from e
 
-<<<<<<< HEAD
-    if platform.system() == "Darwin" or sys.platform == "ios":
-        from bleak.backends.corebluetooth.client import BleakClientCoreBluetooth
-=======
         case BleakBackend.CORE_BLUETOOTH:
             from bleak.backends.corebluetooth.client import BleakClientCoreBluetooth
->>>>>>> a6fea5a5
 
             return (BleakClientCoreBluetooth, backend)
 
