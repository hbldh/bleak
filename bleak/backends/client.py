# -*- coding: utf-8 -*-
"""
Base class for backend clients.

Created on 2018-04-23 by hbldh <henrik.blidh@nedomkull.com>

"""
import abc
import asyncio
import uuid
<<<<<<< HEAD
from typing import Callable, Optional, Union
=======
from typing import Callable, Union, Optional
>>>>>>> b30b7c25
from warnings import warn

from bleak.backends.service import BleakGATTServiceCollection
from bleak.backends.characteristic import BleakGATTCharacteristic
from bleak.backends.device import BLEDevice


PairingCallback = Callable[
    [str, Union[None, str], Union[None, int]], Union[bool, int, str, None]
]
"""Type of the pairing callback function

Args:
    device (str): Address of the peer device participating in the pairing process.
    pin (None or str): If this parameter is not `None`, then this callback is invoked
        because the service daemon needs to display a pincode for an authentication.
        The application must display the given PIN to the user, who will then need to
        either enter this PIN on the peer device that is being paired (if such device
        has input but no output capabilities), or confirm that the PIN matches the one
        shown on the peer device.
        Return `True` to proceed with the pairing or `False` to reject/cancel it. Note,
        however, that canceling the pairing at this point might still result in device
        being paired, because for some pairing methods, the system and the target
        device don't need any confirmation.
    passkey (None or int): Very similar to `pin` argument, just that this value is used
        on some systems when Passkey Entry pairing method is initiated. On some systems
        this will always be `None` and passkey is provided as `pin` argument.
        If not `None`, the passkey will always represent a 6-digit number, so the
        display should be zero-padded at the start if the value contains less than 6
        digits.
        Return value logic is the same as for `pin` - return `True` to proceed with the
        pairing or `False` to reject/cancel it.

Returns:
    `True` to confirm pairing with provided `pin` or `passkey`, if any of them is not `None`.
    If `pin` and `passkey` are both `None`, it means that this callback got invoked because
    the service daemon needs to get the pincode or passkey for an authentication. The return
    value should be an alphanumeric string of 1-16 characters length (pincode) or a numeric
    value between 0-999999 (passkey).
    Pairing is rejected if `None` is returned.
"""


class BaseBleakClient(abc.ABC):
    """The Client Interface for Bleak Backend implementations to implement.

    The documentation of this interface should thus be safe to use as a reference for your implementation.

    Args:
        address_or_ble_device (`BLEDevice` or str): The Bluetooth address of the BLE peripheral to connect to or the `BLEDevice` object representing it.

    Keyword Args:
        timeout (float): Timeout for required ``discover`` call. Defaults to 10.0.
        disconnected_callback (callable): Callback that will be scheduled in the
            event loop when the client is disconnected. The callable must take one
            argument, which will be this client object.
    """

    def __init__(self, address_or_ble_device: Union[BLEDevice, str], **kwargs):
        if isinstance(address_or_ble_device, BLEDevice):
            self.address = address_or_ble_device.address
        else:
            self.address = address_or_ble_device

        self.services = BleakGATTServiceCollection()

        self._services_resolved = False
        self._notification_callbacks = {}

        self._timeout = kwargs.get("timeout", 10.0)
        self._disconnected_callback = kwargs.get("disconnected_callback")

    def __str__(self):
        return "{0}, {1}".format(self.__class__.__name__, self.address)

    def __repr__(self):
        return "<{0}, {1}, {2}>".format(
            self.__class__.__name__,
            self.address,
            super(BaseBleakClient, self).__repr__(),
        )

    # Async Context managers

    async def __aenter__(self):
        await self.connect()
        return self

    async def __aexit__(self, exc_type, exc_val, exc_tb):
        await self.disconnect()

    # Connectivity methods

    def set_disconnected_callback(
        self, callback: Optional[Callable[["BaseBleakClient"], None]], **kwargs
    ) -> None:
        """Set the disconnect callback.
        The callback will only be called on unsolicited disconnect event.

        Callbacks must accept one input which is the client object itself.

        Set the callback to ``None`` to remove any existing callback.

        .. code-block:: python

            def callback(client):
                print("Client with address {} got disconnected!".format(client.address))

            client.set_disconnected_callback(callback)
            client.connect()

        Args:
            callback: callback to be called on disconnection.

        """
        self._disconnected_callback = callback

    @abc.abstractmethod
    async def connect(self, **kwargs) -> bool:
        """Connect to the specified GATT server.

        Returns:
            Boolean representing connection status.

        """
        raise NotImplementedError()

    @abc.abstractmethod
    async def disconnect(self) -> bool:
        """Disconnect from the specified GATT server.

        Returns:
            Boolean representing connection status.

        """
        raise NotImplementedError()

    @abc.abstractmethod
    async def pair(
        self, *args, callback: Optional[PairingCallback] = None, **kwargs
    ) -> bool:
        """Pair with the peripheral.

        Args:
            callback (`PairingCallback`): callback to be called to provide or confirm pairing pin
                or passkey. If not provided and Bleak is registered as a pairing agent/manager
                instead of system pairing manager, then all display- and confirm-based pairing
                requests will be accepted, and requests requiring pin or passkey input will be
                canceled.

        Returns:
            Boolean representing success of pairing.
        """
        raise NotImplementedError()

    @abc.abstractmethod
    async def unpair(self) -> bool:
        """Unpair with the peripheral."""
        raise NotImplementedError()

    @abc.abstractproperty
    def is_connected(self) -> bool:
        """Check connection status between this client and the server.

        Returns:
            Boolean representing connection status.

        """
        raise NotImplementedError()

    class _DeprecatedIsConnectedReturn:
        """Wrapper for ``is_connected`` return value to provide deprecation warning."""

        def __init__(self, value: bool):
            self._value = value

        def __bool__(self):
            return self._value

        def __call__(self) -> bool:
            warn(
                "is_connected has been changed to a property. Calling it as an async method will be removed in a future version",
                FutureWarning,
                stacklevel=2,
            )
            f = asyncio.Future()
            f.set_result(self._value)
            return f

        def __repr__(self) -> str:
            return repr(self._value)

    # GATT services methods

    @abc.abstractmethod
    async def get_services(self, **kwargs) -> BleakGATTServiceCollection:
        """Get all services registered for this GATT server.

        Returns:
           A :py:class:`bleak.backends.service.BleakGATTServiceCollection` with this device's services tree.

        """
        raise NotImplementedError()

    # I/O methods

    @abc.abstractmethod
    async def read_gatt_char(
        self,
        char_specifier: Union[BleakGATTCharacteristic, int, str, uuid.UUID],
        **kwargs
    ) -> bytearray:
        """Perform read operation on the specified GATT characteristic.

        Args:
            char_specifier (BleakGATTCharacteristic, int, str or UUID): The characteristic to read from,
                specified by either integer handle, UUID or directly by the
                BleakGATTCharacteristic object representing it.

        Returns:
            (bytearray) The read data.

        """
        raise NotImplementedError()

    @abc.abstractmethod
    async def read_gatt_descriptor(self, handle: int, **kwargs) -> bytearray:
        """Perform read operation on the specified GATT descriptor.

        Args:
            handle (int): The handle of the descriptor to read from.

        Returns:
            (bytearray) The read data.

        """
        raise NotImplementedError()

    @abc.abstractmethod
    async def write_gatt_char(
        self,
        char_specifier: Union[BleakGATTCharacteristic, int, str, uuid.UUID],
        data: Union[bytes, bytearray, memoryview],
        response: bool = False,
    ) -> None:
        """Perform a write operation on the specified GATT characteristic.

        Args:
            char_specifier (BleakGATTCharacteristic, int, str or UUID): The characteristic to write
                to, specified by either integer handle, UUID or directly by the
                BleakGATTCharacteristic object representing it.
            data (bytes or bytearray): The data to send.
            response (bool): If write-with-response operation should be done. Defaults to `False`.

        """
        raise NotImplementedError()

    @abc.abstractmethod
    async def write_gatt_descriptor(
        self, handle: int, data: Union[bytes, bytearray, memoryview]
    ) -> None:
        """Perform a write operation on the specified GATT descriptor.

        Args:
            handle (int): The handle of the descriptor to read from.
            data (bytes or bytearray): The data to send.

        """
        raise NotImplementedError()

    @abc.abstractmethod
    async def start_notify(
        self,
        char_specifier: Union[BleakGATTCharacteristic, int, str, uuid.UUID],
        callback: Callable[[int, bytearray], None],
        **kwargs
    ) -> None:
        """Activate notifications/indications on a characteristic.

        Callbacks must accept two inputs. The first will be a integer handle of the characteristic generating the
        data and the second will be a ``bytearray``.

        .. code-block:: python

            def callback(sender: int, data: bytearray):
                print(f"{sender}: {data}")
            client.start_notify(char_uuid, callback)

        Args:
            char_specifier (BleakGATTCharacteristic, int, str or UUID): The characteristic to activate
                notifications/indications on a characteristic, specified by either integer handle,
                UUID or directly by the BleakGATTCharacteristic object representing it.
            callback (function): The function to be called on notification.

        """
        raise NotImplementedError()

    @abc.abstractmethod
    async def stop_notify(
        self, char_specifier: Union[BleakGATTCharacteristic, int, str, uuid.UUID]
    ) -> None:
        """Deactivate notification/indication on a specified characteristic.

        Args:
            char_specifier (BleakGATTCharacteristic, int, str or UUID): The characteristic to deactivate
                notification/indication on, specified by either integer handle, UUID or
                directly by the BleakGATTCharacteristic object representing it.

        """
        raise NotImplementedError()<|MERGE_RESOLUTION|>--- conflicted
+++ resolved
@@ -8,11 +8,7 @@
 import abc
 import asyncio
 import uuid
-<<<<<<< HEAD
-from typing import Callable, Optional, Union
-=======
 from typing import Callable, Union, Optional
->>>>>>> b30b7c25
 from warnings import warn
 
 from bleak.backends.service import BleakGATTServiceCollection
@@ -194,7 +190,8 @@
 
         def __call__(self) -> bool:
             warn(
-                "is_connected has been changed to a property. Calling it as an async method will be removed in a future version",
+                "is_connected has been changed to a property. Calling it as an async method will be removed in a "
+                "future version",
                 FutureWarning,
                 stacklevel=2,
             )
