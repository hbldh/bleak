import abc
import asyncio
import inspect
from collections.abc import Callable, Coroutine, Hashable
from typing import Any, NamedTuple, Optional

from bleak.backends import BleakBackend, get_default_backend
from bleak.backends.device import BLEDevice
from bleak.exc import BleakError

# prevent tasks from being garbage collected
_background_tasks: set[asyncio.Task[None]] = set()


class AdvertisementData(NamedTuple):
    """
    Wrapper around the advertisement data that each platform returns upon discovery
    """

    local_name: Optional[str]
    """
    The local name of the device or ``None`` if not included in advertising data.
    """

    manufacturer_data: dict[int, bytes]
    """
    Dictionary of manufacturer data in bytes from the received advertisement data or empty dict if not present.

    The keys are Bluetooth SIG assigned Company Identifiers and the values are bytes.

    https://www.bluetooth.com/specifications/assigned-numbers/company-identifiers/
    """

    service_data: dict[str, bytes]
    """
    Dictionary of service data from the received advertisement data or empty dict if not present.
    """

    service_uuids: list[str]
    """
    List of service UUIDs from the received advertisement data or empty list if not present.
    """

    tx_power: Optional[int]
    """
    TX Power Level of the remote device from the received advertising data or ``None`` if not present.

    .. versionadded:: 0.17
    """

    rssi: int
    """
    The Radio Receive Signal Strength (RSSI) in dBm.

    .. versionadded:: 0.19
    """

    platform_data: tuple[Any, ...]
    """
    Tuple of platform specific data.

    This is not a stable API. The actual values may change between releases.
    """

    def __repr__(self) -> str:
        kwargs: list[str] = []
        if self.local_name:
            kwargs.append(f"local_name={repr(self.local_name)}")
        if self.manufacturer_data:
            kwargs.append(f"manufacturer_data={repr(self.manufacturer_data)}")
        if self.service_data:
            kwargs.append(f"service_data={repr(self.service_data)}")
        if self.service_uuids:
            kwargs.append(f"service_uuids={repr(self.service_uuids)}")
        if self.tx_power is not None:
            kwargs.append(f"tx_power={repr(self.tx_power)}")
        kwargs.append(f"rssi={repr(self.rssi)}")
        return f"AdvertisementData({', '.join(kwargs)})"


AdvertisementDataCallback = Callable[
    [BLEDevice, AdvertisementData],
    Optional[Coroutine[Any, Any, None]],
]
"""
Type alias for callback called when advertisement data is received.
"""

AdvertisementDataFilter = Callable[
    [BLEDevice, AdvertisementData],
    bool,
]
"""
Type alias for an advertisement data filter function.

Implementations should return ``True`` for matches, otherwise ``False``.
"""


class BaseBleakScanner(abc.ABC):
    """
    Interface for Bleak Bluetooth LE Scanners

    Args:
        detection_callback:
            Optional function that will be called each time a device is
            discovered or advertising data has changed.
        service_uuids:
            Optional list of service UUIDs to filter on. Only advertisements
            containing this advertising data will be received.
    """

    seen_devices: dict[str, tuple[BLEDevice, AdvertisementData]]
    """
    Map of device identifier to BLEDevice and most recent advertisement data.

    The key is a backend-specific identifier for the device.

    This map must be cleared when scanning starts.
    """

    def __init__(
        self,
        detection_callback: Optional[AdvertisementDataCallback],
        service_uuids: Optional[list[str]],
    ):
        super(BaseBleakScanner, self).__init__()

        self._ad_callbacks: dict[
            Hashable, Callable[[BLEDevice, AdvertisementData], None]
        ] = {}
        """
        List of callbacks to call when an advertisement is received.
        """

        if detection_callback is not None:
            self.register_detection_callback(detection_callback)

        self._service_uuids: Optional[list[str]] = (
            [u.lower() for u in service_uuids] if service_uuids is not None else None
        )

        self.seen_devices = {}

    def register_detection_callback(
        self, callback: Optional[AdvertisementDataCallback]
    ) -> Callable[[], None]:
        """
        Register a callback that is called when an advertisement event from the
        OS is received.

        The ``callback`` is a function or coroutine that takes two arguments: :class:`BLEDevice`
        and :class:`AdvertisementData`.

        Args:
            callback: A function, coroutine or ``None``.

        Returns:
            A method that can be called to unregister the callback.
        """
        error_text = "callback must be callable with 2 parameters"

        if not callable(callback):
            raise TypeError(error_text)

        handler_signature = inspect.signature(callback)

        if len(handler_signature.parameters) != 2:
            raise TypeError(error_text)

        if inspect.iscoroutinefunction(callback):

            def detection_callback(s: BLEDevice, d: AdvertisementData) -> None:
                task = asyncio.create_task(callback(s, d))
                _background_tasks.add(task)
                task.add_done_callback(_background_tasks.discard)

        else:
            detection_callback = callback

        token = object()

        self._ad_callbacks[token] = detection_callback

        def remove() -> None:
            self._ad_callbacks.pop(token, None)

        return remove

    def is_allowed_uuid(self, service_uuids: Optional[list[str]]) -> bool:
        """
        Check if the advertisement data contains any of the service UUIDs
        matching the filter. If no filter is set, this will always return
        ``True``.

        Args:
            service_uuids: The service UUIDs from the advertisement data.

        Returns:
            ``True`` if the advertisement data should be allowed or ``False``
             if the advertisement data should be filtered out.
        """
        # Backends will make best effort to filter out advertisements that
        # don't match the service UUIDs, but if other apps are scanning at the
        # same time or something like that, we may still receive advertisements
        # that don't match. So we need to do more filtering here to get the
        # expected behavior.

        if not self._service_uuids:
            # if there is no filter, everything is allowed
            return True

        if not service_uuids:
            # if there is a filter the advertisement data doesn't contain any
            # service UUIDs, filter it out
            return False

        for uuid in service_uuids:
            if uuid in self._service_uuids:
                # match was found, keep this advertisement
                return True

        # there were no matching service uuids, filter this one out
        return False

    def call_detection_callbacks(
        self, device: BLEDevice, advertisement_data: AdvertisementData
    ) -> None:
        """
        Calls all registered detection callbacks.

        Backend implementations should call this method when an advertisement
        event is received from the OS.
        """

        for callback in self._ad_callbacks.values():
            callback(device, advertisement_data)

    def create_or_update_device(
        self,
        key: str,
        address: str,
        name: Optional[str],
        details: Any,
        adv: AdvertisementData,
    ) -> BLEDevice:
        """
        Creates or updates a device in :attr:`seen_devices`.

        Args:
            key: A backend-specific identifier for the device.
            address: The Bluetooth address of the device (UUID on macOS).
            name: The OS display name for the device.
            details: The platform-specific handle for the device.
            adv: The most recent advertisement data received.

        Returns:
            The updated device.
        """

        try:
            device, _ = self.seen_devices[key]

            device.name = name
        except KeyError:
            device = BLEDevice(address, name, details)

        self.seen_devices[key] = (device, adv)

        return device

    @abc.abstractmethod
    async def start(self) -> None:
        """Start scanning for devices"""
        raise NotImplementedError()

    @abc.abstractmethod
    async def stop(self) -> None:
        """Stop scanning for devices"""
        raise NotImplementedError()


def get_platform_scanner_backend_type() -> tuple[type[BaseBleakScanner], BleakBackend]:
    """
    Gets the platform-specific :class:`BaseBleakScanner` type.
    """
    backend = get_default_backend()
    match backend:
        case BleakBackend.P4ANDROID:
            from bleak.backends.p4android.scanner import BleakScannerP4Android

            return (BleakScannerP4Android, backend)

        case BleakBackend.BLUEZ_DBUS:
            from bleak.backends.bluezdbus.scanner import BleakScannerBlueZDBus

            return (BleakScannerBlueZDBus, backend)

        case BleakBackend.PYTHONISTA_CB:
            try:
                from bleak_pythonista import BleakScannerPythonistaCB

                return (BleakScannerPythonistaCB, backend)
            except ImportError as e:
                raise ImportError(
                    "Ensure you have `bleak-pythonista` package installed."
                ) from e

<<<<<<< HEAD
    if platform.system() == "Darwin" or sys.platform == "ios":
        from bleak.backends.corebluetooth.scanner import BleakScannerCoreBluetooth
=======
        case BleakBackend.CORE_BLUETOOTH:
            from bleak.backends.corebluetooth.scanner import BleakScannerCoreBluetooth
>>>>>>> a6fea5a5

            return (BleakScannerCoreBluetooth, backend)

        case BleakBackend.WIN_RT:
            from bleak.backends.winrt.scanner import BleakScannerWinRT

            return (BleakScannerWinRT, backend)

        case _:
            raise BleakError(f"Unsupported backend: {backend}")<|MERGE_RESOLUTION|>--- conflicted
+++ resolved
@@ -306,13 +306,8 @@
                     "Ensure you have `bleak-pythonista` package installed."
                 ) from e
 
-<<<<<<< HEAD
-    if platform.system() == "Darwin" or sys.platform == "ios":
-        from bleak.backends.corebluetooth.scanner import BleakScannerCoreBluetooth
-=======
         case BleakBackend.CORE_BLUETOOTH:
             from bleak.backends.corebluetooth.scanner import BleakScannerCoreBluetooth
->>>>>>> a6fea5a5
 
             return (BleakScannerCoreBluetooth, backend)
 
