# -*- coding: utf-8 -*-
import os
<<<<<<< HEAD
import re
from typing import Optional
=======
>>>>>>> d4ea9b66

from dbus_fast.auth import AuthExternal
from dbus_fast.constants import MessageType
from dbus_fast.message import Message

from ...exc import BleakError, BleakDBusError


def assert_reply(reply: Message) -> None:
    """Checks that a D-Bus message is a valid reply.

    Raises:
        BleakDBusError: if the message type is ``MessageType.ERROR``
        AssertionError: if the message type is not ``MessageType.METHOD_RETURN``
    """
    if reply.message_type == MessageType.ERROR:
        raise BleakDBusError(reply.error_name, reply.body)
    assert reply.message_type == MessageType.METHOD_RETURN


<<<<<<< HEAD
def validate_address(address):
    return _address_regex.match(address) is not None


def extract_service_handle_from_path(path: str) -> int:
=======
def extract_service_handle_from_path(path):
>>>>>>> d4ea9b66
    try:
        return int(path[-4:], 16)
    except Exception as e:
        raise BleakError(f"Could not parse service handle from path: {path}") from e


def bdaddr_from_device_path(device_path: str) -> str:
    """
    Scrape the Bluetooth address from a D-Bus device path.

    Args:
        device_path: The D-Bus object path of the device.

    Returns:
        A Bluetooth address as a string.
    """
    return ":".join(device_path[-17:].split("_"))


def device_path_from_characteristic_path(characteristic_path: str) -> str:
    """
    Scrape the device path from a D-Bus characteristic path.

    Args:
        characteristic_path: The D-Bus object path of the characteristic.

    Returns:
        A D-Bus object path of the device.
    """
    # /org/bluez/hci1/dev_FA_23_9D_AA_45_46/service000c/char000d
    return characteristic_path[:37]


def get_dbus_authenticator() -> Optional[AuthExternal]:
    uid = None
    try:
        uid = int(os.environ.get("BLEAK_DBUS_AUTH_UID", ""))
    except ValueError:
        pass

    auth = None
    if uid is not None:
        auth = AuthExternal(uid=uid)

    return auth<|MERGE_RESOLUTION|>--- conflicted
+++ resolved
@@ -1,10 +1,6 @@
 # -*- coding: utf-8 -*-
 import os
-<<<<<<< HEAD
-import re
 from typing import Optional
-=======
->>>>>>> d4ea9b66
 
 from dbus_fast.auth import AuthExternal
 from dbus_fast.constants import MessageType
@@ -25,15 +21,7 @@
     assert reply.message_type == MessageType.METHOD_RETURN
 
 
-<<<<<<< HEAD
-def validate_address(address):
-    return _address_regex.match(address) is not None
-
-
 def extract_service_handle_from_path(path: str) -> int:
-=======
-def extract_service_handle_from_path(path):
->>>>>>> d4ea9b66
     try:
         return int(path[-4:], 16)
     except Exception as e:
