--- conflicted
+++ resolved
@@ -812,14 +812,9 @@
 
         event = asyncio.Event()
 
-<<<<<<< HEAD
-        def callback(_: str) -> None:
-            event.set()
-=======
         def callback(o: str) -> None:
             if o == device_path:
                 event.set()
->>>>>>> d4ea9b66
 
         device_removed_callback_and_state = DeviceRemovedCallbackAndState(
             callback, self._properties[device_path][defs.DEVICE_INTERFACE]["Adapter"]
