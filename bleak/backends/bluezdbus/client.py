# -*- coding: utf-8 -*-
"""
BLE Client for BlueZ on Linux
"""
import logging
import asyncio
import os
import re
import subprocess
import warnings
from typing import Any, Callable, Dict, List, Optional, Union
from uuid import UUID

from dbus_next.aio import MessageBus
from dbus_next.constants import BusType, ErrorType, MessageType
from dbus_next.message import Message
from dbus_next.signature import Variant

from bleak.backends.bluezdbus import defs
from bleak.backends.bluezdbus.characteristic import BleakGATTCharacteristicBlueZDBus
from bleak.backends.bluezdbus.descriptor import BleakGATTDescriptorBlueZDBus
from bleak.backends.bluezdbus.scanner import BleakScannerBlueZDBus
from bleak.backends.bluezdbus.service import BleakGATTServiceBlueZDBus
from bleak.backends.bluezdbus.signals import MatchRules, add_match, remove_match
from bleak.backends.bluezdbus.utils import assert_reply, unpack_variants
from bleak.backends.client import BaseBleakClient
from bleak.backends.device import BLEDevice
from bleak.backends.service import BleakGATTServiceCollection
from bleak.exc import BleakDBusError, BleakError


logger = logging.getLogger(__name__)


class BleakClientBlueZDBus(BaseBleakClient):
    """A native Linux Bleak Client

    Implemented by using the `BlueZ DBUS API <https://docs.ubuntu.com/core/en/stacks/bluetooth/bluez/docs/reference/dbus-api>`_.

    Args:
        address_or_ble_device (`BLEDevice` or str): The Bluetooth address of the BLE peripheral to connect to or the `BLEDevice` object representing it.

    Keyword Args:
        timeout (float): Timeout for required ``BleakScanner.find_device_by_address`` call. Defaults to 10.0.
        disconnected_callback (callable): Callback that will be scheduled in the
            event loop when the client is disconnected. The callable must take one
            argument, which will be this client object.
        adapter (str): Bluetooth adapter to use for discovery.
    """

    def __init__(self, address_or_ble_device: Union[BLEDevice, str], **kwargs):
        super(BleakClientBlueZDBus, self).__init__(address_or_ble_device, **kwargs)
        # kwarg "device" is for backwards compatibility
        self._adapter = kwargs.get("adapter", kwargs.get("device", "hci0"))

        # Backend specific, D-Bus objects and data
        if isinstance(address_or_ble_device, BLEDevice):
            self._device_path = address_or_ble_device.details["path"]
            self._device_info = address_or_ble_device.details.get("props")
        else:
            self._device_path = None
            self._device_info = None

        # D-Bus message bus
        self._bus: Optional[MessageBus] = None
        # match rules we are subscribed to that need to be removed on disconnect
        self._rules: List[MatchRules] = []
        # D-Bus properties for the device
        self._properties: Dict[str, Any] = {}
        # list of characteristic handles that have notifications enabled
        self._subscriptions: List[int] = []
        # provides synchronization between get_services() and PropertiesChanged signal
        self._services_resolved_event: Optional[asyncio.Event] = None
        # indicates disconnect request in progress when not None
        self._disconnecting_event: Optional[asyncio.Event] = None
        # used to ensure device gets disconnected if event loop crashes
        self._disconnect_monitor_event: Optional[asyncio.Event] = None

        # get BlueZ version
        p = subprocess.Popen(["bluetoothctl", "--version"], stdout=subprocess.PIPE)
        out, _ = p.communicate()
        s = re.search(b"(\\d+).(\\d+)", out.strip(b"'"))
        bluez_version = tuple(map(int, s.groups()))

        # BlueZ version features
        self._can_write_without_response = (
            bluez_version[0] == 5 and bluez_version[1] >= 46
        )
        self._write_without_response_workaround_needed = (
            bluez_version[0] == 5 and bluez_version[1] < 51
        )
        self._hides_battery_characteristic = self._hides_device_name_characteristic = (
            bluez_version[0] == 5 and bluez_version[1] >= 48
        )

    # Connectivity methods

    async def connect(self, **kwargs) -> bool:
        """Connect to the specified GATT server.

        Keyword Args:
            timeout (float): Timeout for required ``BleakScanner.find_device_by_address`` call. Defaults to 10.0.

        Returns:
            Boolean representing connection status.

        Raises:
            BleakError: If the device is already connected or if the device could not be found.
            BleakDBusError: If there was a D-Bus error
            asyncio.TimeoutError: If the connection timed out
        """
        logger.debug(f"Connecting to device @ {self.address} with {self._adapter}")

        if self.is_connected:
            raise BleakError("Client is already connected")

        # A Discover must have been run before connecting to any devices.
        # Find the desired device before trying to connect.
        timeout = kwargs.get("timeout", self._timeout)
        if self._device_path is None:
            device = await BleakScannerBlueZDBus.find_device_by_address(
                self.address, timeout=timeout, adapter=self._adapter
            )

            if device:
                self._device_info = device.details.get("props")
                self._device_path = device.details["path"]
            else:
                raise BleakError(
                    "Device with address {0} was not found.".format(self.address)
                )

        # Create system bus
        self._bus = await MessageBus(
            bus_type=BusType.SYSTEM,
            negotiate_unix_fd=self._write_without_response_workaround_needed,
        ).connect()

<<<<<<< HEAD
        try:
            # Add signal handlers. These monitor the device D-Bus object and
            # all of its descendats (services, characteristics, descriptors).
            # This we always have an up-to-date state for all of these that is
            # maintained automatically in the background.
=======
        def _services_resolved_callback(message):
            iface, changed, invalidated = message.body
            is_resolved = iface == defs.DEVICE_INTERFACE and changed.get(
                "ServicesResolved", False
            )
            if is_resolved:
                logger.info("Services resolved for %s", str(self))
                self.services_resolved = True
>>>>>>> 3e79f4a7

            self._bus.add_message_handler(self._parse_msg)

            rules = MatchRules(
                interface=defs.OBJECT_MANAGER_INTERFACE,
                member="InterfacesAdded",
                arg0path=f"{self._device_path}/",
            )
            reply = await add_match(self._bus, rules)
            assert_reply(reply)
            self._rules.append(rules)

            rules = MatchRules(
                interface=defs.OBJECT_MANAGER_INTERFACE,
                member="InterfacesRemoved",
                arg0path=f"{self._device_path}/",
            )
            reply = await add_match(self._bus, rules)
            assert_reply(reply)
            self._rules.append(rules)

            rules = MatchRules(
                interface=defs.PROPERTIES_INTERFACE,
                member="PropertiesChanged",
                path_namespace=self._device_path,
            )
            reply = await add_match(self._bus, rules)
            assert_reply(reply)
            self._rules.append(rules)

            # Find the HCI device to use for scanning and get cached device properties
            reply = await self._bus.call(
                Message(
                    destination=defs.BLUEZ_SERVICE,
                    path="/",
                    member="GetManagedObjects",
                    interface=defs.OBJECT_MANAGER_INTERFACE,
                )
            )
            assert_reply(reply)

            interfaces_and_props: Dict[str, Dict[str, Variant]] = reply.body[0]

            # The device may have been removed from BlueZ since the time we stopped scanning
            if self._device_path not in interfaces_and_props:
                # Sometimes devices can be removed from the BlueZ object manager
                # before we connect to them. In this case we try using the
                # org.bluez.Adapter1.ConnectDevice method instead. This method
                # requires that bluetoothd is run with the --experimental flag
                # and is available since BlueZ 5.49.
                logger.debug(
                    f"org.bluez.Device1 object not found, trying org.bluez.Adapter1.ConnectDevice ({self._device_path})"
                )
                reply = await asyncio.wait_for(
                    self._bus.call(
                        Message(
                            destination=defs.BLUEZ_SERVICE,
                            interface=defs.ADAPTER_INTERFACE,
                            path=f"/org/bluez/{self._adapter}",
                            member="ConnectDevice",
                            signature="a{sv}",
                            body=[
                                {
                                    "Address": Variant(
                                        "s", self._device_info["Address"]
                                    ),
                                    "AddressType": Variant(
                                        "s", self._device_info["AddressType"]
                                    ),
                                }
                            ],
                        )
                    ),
                    timeout,
                )

                # FIXME: how to cancel connection if timeout?

                if (
                    reply.message_type == MessageType.ERROR
                    and reply.error_name == ErrorType.UNKNOWN_METHOD.value
                ):
                    logger.debug(
                        f"org.bluez.Adapter1.ConnectDevice not found ({self._device_path}), try enabling bluetoothd --experimental"
                    )
                    raise BleakError(
                        "Device with address {0} could not be found. "
                        "Try increasing `timeout` value or moving the device closer.".format(
                            self.address
                        )
                    )

                assert_reply(reply)
            else:
                # required interface
                self._properties = unpack_variants(
                    interfaces_and_props[self._device_path][defs.DEVICE_INTERFACE]
                )

                # optional interfaces - services and characteristics may not
                # be populated yet
                for path, interfaces in interfaces_and_props.items():
                    if not path.startswith(self._device_path):
                        continue

                    if defs.GATT_SERVICE_INTERFACE in interfaces:
                        obj = unpack_variants(interfaces[defs.GATT_SERVICE_INTERFACE])
                        self.services.add_service(BleakGATTServiceBlueZDBus(obj, path))

                    if defs.GATT_CHARACTERISTIC_INTERFACE in interfaces:
                        obj = unpack_variants(
                            interfaces[defs.GATT_CHARACTERISTIC_INTERFACE]
                        )
                        service = interfaces_and_props[obj["Service"]][
                            defs.GATT_SERVICE_INTERFACE
                        ]
                        uuid = service["UUID"].value
                        self.services.add_characteristic(
                            BleakGATTCharacteristicBlueZDBus(obj, path, uuid)
                        )

                    if defs.GATT_DESCRIPTOR_INTERFACE in interfaces:
                        obj = unpack_variants(
                            interfaces[defs.GATT_DESCRIPTOR_INTERFACE]
                        )
                        characteristic = interfaces_and_props[obj["Characteristic"]][
                            defs.GATT_CHARACTERISTIC_INTERFACE
                        ]
                        uuid = characteristic["UUID"].value
                        handle = int(obj["Characteristic"][-4:], 16)
                        self.services.add_descriptor(
                            BleakGATTDescriptorBlueZDBus(obj, path, uuid, handle)
                        )

                try:
                    reply = await asyncio.wait_for(
                        self._bus.call(
                            Message(
                                destination=defs.BLUEZ_SERVICE,
                                interface=defs.DEVICE_INTERFACE,
                                path=self._device_path,
                                member="Connect",
                            )
                        ),
                        timeout,
                    )
                    assert_reply(reply)
                except BaseException:
                    # calling Disconnect cancels any pending connect request
                    try:
                        reply = await self._bus.call(
                            Message(
                                destination=defs.BLUEZ_SERVICE,
                                interface=defs.DEVICE_INTERFACE,
                                path=self._device_path,
                                member="Disconnect",
                            )
                        )
                        try:
                            assert_reply(reply)
                        except BleakDBusError as e:
                            # if the object no longer exists, then we know we
                            # are disconnected for sure, so don't need to log a
                            # warning about it
                            if e.dbus_error != ErrorType.UNKNOWN_OBJECT.value:
                                raise
                    except Exception as e:
                        logger.warning(
                            f"Failed to cancel connection ({self._device_path}): {e}"
                        )

                    raise

            if self.is_connected:
                logger.debug(f"Connection successful ({self._device_path})")
            else:
                raise BleakError(
                    f"Connection was not successful! ({self._device_path})"
                )

            # Create a task that runs until the device is disconnected.
            self._disconnect_monitor_event = asyncio.Event()
            asyncio.create_task(self._disconnect_monitor())

            # Get all services. This means making the actual connection.
            await self.get_services()

            return True
        except BaseException:
            await self._cleanup_all()
            raise

    async def _disconnect_monitor(self) -> None:
        # This task runs until the device is disconnected. If the task is
        # cancelled, it probably means that the event loop crashed so we
        # try to disconnected the device. Otherwise BlueZ will keep the device
        # connected even after Python exits. This will only work if the event
        # loop is called with asyncio.run() or otherwise runs pending tasks
        # after the original event loop stops. This will also cause an exception
        # if a run loop is stopped before the device is disconnected since this
        # task will still be running and asyncio compains if a loop with running
        # tasks is stopped.
        try:
            await self._disconnect_monitor_event.wait()
        except asyncio.CancelledError:
            try:
                # by using send() instead of call(), we ensure that the message
                # gets sent, but we don't wait for a reply, which could take
                # over one second while the device disconnects.
                await self._bus.send(
                    Message(
                        destination=defs.BLUEZ_SERVICE,
                        path=self._device_path,
                        interface=defs.DEVICE_INTERFACE,
                        member="Disconnect",
                    )
                )
            except Exception:
                pass

    async def _remove_signal_handlers(self) -> None:
        """
        Remove all pending notifications of the client. This method is used to
        free the DBus matches that have been established.
        """
        logger.debug(f"_remove_signal_handlers({self._device_path})")

        self._bus.remove_message_handler(self._parse_msg)

        # avoid reentrancy issues by taking a copy of self._rules
        old_rules, self._rules = self._rules, []
        for rule in old_rules:
            try:
                await remove_match(self._bus, rule)
            except Exception as e:
                logger.error(
                    f"Failed to remove match {rule.member} ({self._device_path}): {e}"
                )

        # avoid reentrancy issues by taking a copy of self._subscriptions
        old_subscriptions, self._subscriptions = self._subscriptions, []
        for handle in old_subscriptions:
            try:
                await self.stop_notify(handle)
            except Exception as e:
                logger.error(
                    f"Failed to stop notifications on characteristic {handle} ({self._device_path}): {e}"
                )

    def _disconnect_message_bus(self) -> None:
        """
        Free the resources allocated for both the DBus bus.
        Use this method upon final disconnection.
        """
        logger.debug(f"_disconnect_message_bus({self._device_path})")

        if not self._bus:
            logger.debug(f"already disconnected ({self._device_path})")
            return

        # Try to disconnect the System Bus.
        try:
            self._bus.disconnect()
        except Exception as e:
            logger.error(
                f"Attempt to disconnect system bus failed ({self._device_path}): {e}"
            )
        else:
            # Critical to remove the `self._bus` object here to since it was
            # closed above. If not, calls made to it later could lead to
            # a stuck client.
            self._bus = None

    async def _cleanup_all(self) -> None:
        """
        Free all the allocated resource in DBus. Use this method to
        eventually cleanup all otherwise leaked resources.
        """
        await self._remove_signal_handlers()
        self._disconnect_message_bus()

    async def disconnect(self) -> bool:
        """Disconnect from the specified GATT server.

        Returns:
            Boolean representing if device is disconnected.

        Raises:
            BleakDBusError: If there was a D-Bus error
            asyncio.TimeoutError if the device was not disconnected within 10 seconds
        """
        logger.debug(f"Disconnecting ({self._device_path})")

        if self._bus is None:
            # No connection exists. Either one hasn't been created or
            # we have already called disconnect and closed the D-Bus
            # connection.
            logger.debug(f"already disconnected ({self._device_path})")
            return True

        if self._disconnecting_event:
            # another call to disconnect() is already in progress
            logger.debug(f"already in progress ({self._device_path})")
            await asyncio.wait_for(self._disconnecting_event.wait(), timeout=10)
        elif self.is_connected:
            self._disconnecting_event = asyncio.Event()
            try:
                # Try to disconnect the actual device/peripheral
                reply = await self._bus.call(
                    Message(
                        destination=defs.BLUEZ_SERVICE,
                        path=self._device_path,
                        interface=defs.DEVICE_INTERFACE,
                        member="Disconnect",
                    )
                )
                assert_reply(reply)
                await asyncio.wait_for(self._disconnecting_event.wait(), timeout=10)
            finally:
                self._disconnecting_event = None

        # sanity check to make sure _cleanup_all() was triggered by the
        # "PropertiesChanged" signal handler and that it completed successfully
        assert self._bus is None

        # Reset all stored services.
        self.services = BleakGATTServiceCollection()
        self._services_resolved = False

        return True

    async def pair(self, *args, **kwargs) -> bool:
        """Pair with the peripheral.

        You can use ConnectDevice method if you already know the MAC address of the device.
        Else you need to StartDiscovery, Trust, Pair and Connect in sequence.

        Returns:
            Boolean regarding success of pairing.

        """
        # See if it is already paired.
        reply = await self._bus.call(
            Message(
                destination=defs.BLUEZ_SERVICE,
                path=self._device_path,
                interface=defs.PROPERTIES_INTERFACE,
                member="Get",
                signature="ss",
                body=[defs.DEVICE_INTERFACE, "Paired"],
            )
        )
        assert_reply(reply)
        if reply.body[0]:
            return True

        # Set device as trusted.
        reply = await self._bus.call(
            Message(
                destination=defs.BLUEZ_SERVICE,
                path=self._device_path,
                interface=defs.PROPERTIES_INTERFACE,
                member="Set",
                signature="ssv",
                body=[defs.DEVICE_INTERFACE, "Trusted", True],
            )
        )
        assert_reply(reply)

        logger.debug(
            "Pairing to BLE device @ {0} with {1}".format(self.address, self._adapter)
        )

        reply = await self._bus.call(
            Message(
                destination=defs.BLUEZ_SERVICE,
                path=self._device_path,
                interface=defs.DEVICE_INTERFACE,
                member="Pair",
            )
        )
        assert_reply(reply)

        reply = await self._bus.call(
            Message(
                destination=defs.BLUEZ_SERVICE,
                path=self._device_path,
                interface=defs.PROPERTIES_INTERFACE,
                member="Get",
                signature="ss",
                body=[defs.DEVICE_INTERFACE, "Paired"],
            )
        )
        assert_reply(reply)

        return reply.body[0]

    async def unpair(self) -> bool:
        """Unpair with the peripheral.

        Returns:
            Boolean regarding success of unpairing.

        """
        warnings.warn(
            "Unpairing is seemingly unavailable in the BlueZ DBus API at the moment."
        )
        return False

    @property
    def is_connected(self) -> bool:
        """Check connection status between this client and the server.

        Returns:
            Boolean representing connection status.

        """
        if not self._bus:
            return False

        return self._properties.get("Connected", False)

    # GATT services methods

    async def get_services(self, **kwargs) -> BleakGATTServiceCollection:
        """Get all services registered for this GATT server.

        Returns:
           A :py:class:`bleak.backends.service.BleakGATTServiceCollection` with this device's services tree.

        """
        if self._services_resolved:
            return self.services

        if not self._properties["ServicesResolved"]:
            logger.debug(f"Waiting for ServicesResolved ({self._device_path})")
            self._services_resolved_event = asyncio.Event()
            try:
                await asyncio.wait_for(self._services_resolved_event.wait(), 5)
            finally:
                self._services_resolved_event = None

        self._services_resolved = True
        return self.services

    # IO methods

    async def read_gatt_char(
        self,
        char_specifier: Union[BleakGATTCharacteristicBlueZDBus, int, str, UUID],
        **kwargs,
    ) -> bytearray:
        """Perform read operation on the specified GATT characteristic.

        Args:
            char_specifier (BleakGATTCharacteristicBlueZDBus, int, str or UUID): The characteristic to read from,
                specified by either integer handle, UUID or directly by the
                BleakGATTCharacteristicBlueZDBus object representing it.

        Returns:
            (bytearray) The read data.

        """
        if not isinstance(char_specifier, BleakGATTCharacteristicBlueZDBus):
            characteristic = self.services.get_characteristic(char_specifier)
        else:
            characteristic = char_specifier

        if not characteristic:
            # Special handling for BlueZ >= 5.48, where Battery Service (0000180f-0000-1000-8000-00805f9b34fb:)
            # has been moved to interface org.bluez.Battery1 instead of as a regular service.
            if str(char_specifier) == "00002a19-0000-1000-8000-00805f9b34fb" and (
                self._hides_battery_characteristic
            ):
                reply = await self._bus.call(
                    Message(
                        destination=defs.BLUEZ_SERVICE,
                        path=self._device_path,
                        interface=defs.PROPERTIES_INTERFACE,
                        member="GetAll",
                        signature="s",
                        body=[defs.BATTERY_INTERFACE],
                    )
                )
                assert_reply(reply)
                # Simulate regular characteristics read to be consistent over all platforms.
                value = bytearray(reply.body[0]["Percentage"].value)
                logger.debug(
                    "Read Battery Level {0} | {1}: {2}".format(
                        char_specifier, self._device_path, value
                    )
                )
                return value
            if str(char_specifier) == "00002a00-0000-1000-8000-00805f9b34fb" and (
                self._hides_device_name_characteristic
            ):
                # Simulate regular characteristics read to be consistent over all platforms.
                value = bytearray(self._properties["Name"].encode("ascii"))
                logger.debug(
                    "Read Device Name {0} | {1}: {2}".format(
                        char_specifier, self._device_path, value
                    )
                )
                return value

            raise BleakError(
                "Characteristic with UUID {0} could not be found!".format(
                    char_specifier
                )
            )

        reply = await self._bus.call(
            Message(
                destination=defs.BLUEZ_SERVICE,
                path=characteristic.path,
                interface=defs.GATT_CHARACTERISTIC_INTERFACE,
                member="ReadValue",
                signature="a{sv}",
                body=[{}],
            )
        )
        assert_reply(reply)
        value = bytearray(reply.body[0])

        logger.debug(
            "Read Characteristic {0} | {1}: {2}".format(
                characteristic.uuid, characteristic.path, value
            )
        )
        return value

    async def read_gatt_descriptor(self, handle: int, **kwargs) -> bytearray:
        """Perform read operation on the specified GATT descriptor.

        Args:
            handle (int): The handle of the descriptor to read from.

        Returns:
            (bytearray) The read data.

        """
        descriptor = self.services.get_descriptor(handle)
        if not descriptor:
            raise BleakError("Descriptor with handle {0} was not found!".format(handle))

        reply = await self._bus.call(
            Message(
                destination=defs.BLUEZ_SERVICE,
                path=descriptor.path,
                interface=defs.GATT_DESCRIPTOR_INTERFACE,
                member="ReadValue",
                signature="a{sv}",
                body=[{}],
            )
        )
        assert_reply(reply)
        value = bytearray(reply.body[0])

        logger.debug(
            "Read Descriptor {0} | {1}: {2}".format(handle, descriptor.path, value)
        )
        return value

    async def write_gatt_char(
        self,
        char_specifier: Union[BleakGATTCharacteristicBlueZDBus, int, str, UUID],
        data: bytearray,
        response: bool = False,
    ) -> None:
        """Perform a write operation on the specified GATT characteristic.

        .. note::

            The version check below is for the "type" option to the
            "Characteristic.WriteValue" method that was added to `Bluez in 5.51
            <https://git.kernel.org/pub/scm/bluetooth/bluez.git/commit?id=fa9473bcc48417d69cc9ef81d41a72b18e34a55a>`_
            Before that commit, ``Characteristic.WriteValue`` was only "Write with
            response". ``Characteristic.AcquireWrite`` was `added in Bluez 5.46
            <https://git.kernel.org/pub/scm/bluetooth/bluez.git/commit/doc/gatt-api.txt?id=f59f3dedb2c79a75e51a3a0d27e2ae06fefc603e>`_
            which can be used to "Write without response", but for older versions
            of Bluez, it is not possible to "Write without response".

        Args:
            char_specifier (BleakGATTCharacteristicBlueZDBus, int, str or UUID): The characteristic to write
                to, specified by either integer handle, UUID or directly by the
                BleakGATTCharacteristicBlueZDBus object representing it.
            data (bytes or bytearray): The data to send.
            response (bool): If write-with-response operation should be done. Defaults to `False`.

        """
        if not isinstance(char_specifier, BleakGATTCharacteristicBlueZDBus):
            characteristic = self.services.get_characteristic(char_specifier)
        else:
            characteristic = char_specifier

        if not characteristic:
            raise BleakError("Characteristic {0} was not found!".format(char_specifier))
        if (
            "write" not in characteristic.properties
            and "write-without-response" not in characteristic.properties
        ):
            raise BleakError(
                "Characteristic %s does not support write operations!"
                % str(characteristic.uuid)
            )
        if not response and "write-without-response" not in characteristic.properties:
            response = True
            # Force response here, since the device only supports that.
        if (
            response
            and "write" not in characteristic.properties
            and "write-without-response" in characteristic.properties
        ):
            response = False
            logger.warning(
                "Characteristic %s does not support Write with response. Trying without..."
                % str(characteristic.uuid)
            )

        # See docstring for details about this handling.
        if not response and not self._can_write_without_response:
            raise BleakError("Write without response requires at least BlueZ 5.46")
        if response or not self._write_without_response_workaround_needed:
            # TODO: Add OnValueUpdated handler for response=True?
            reply = await self._bus.call(
                Message(
                    destination=defs.BLUEZ_SERVICE,
                    path=characteristic.path,
                    interface=defs.GATT_CHARACTERISTIC_INTERFACE,
                    member="WriteValue",
                    signature="aya{sv}",
                    body=[
                        bytes(data),
                        {"type": Variant("s", "request" if response else "command")},
                    ],
                )
            )
            assert_reply(reply)
        else:
            # Older versions of BlueZ don't have the "type" option, so we have
            # to write the hard way. This isn't the most efficient way of doing
            # things, but it works.
            reply = await self._bus.call(
                Message(
                    destination=defs.BLUEZ_SERVICE,
                    path=characteristic.path,
                    interface=defs.GATT_CHARACTERISTIC_INTERFACE,
                    member="AcquireWrite",
                    signature="a{sv}",
                    body=[{}],
                )
            )
            assert_reply(reply)
            fd = reply.body[0]
            try:
                os.write(fd, data)
            finally:
                os.close(fd)

        logger.debug(
            "Write Characteristic {0} | {1}: {2}".format(
                characteristic.uuid, characteristic.path, data
            )
        )

    async def write_gatt_descriptor(self, handle: int, data: bytearray) -> None:
        """Perform a write operation on the specified GATT descriptor.

        Args:
            handle (int): The handle of the descriptor to read from.
            data (bytes or bytearray): The data to send.

        """
        descriptor = self.services.get_descriptor(handle)
        if not descriptor:
            raise BleakError("Descriptor with handle {0} was not found!".format(handle))

        reply = await self._bus.call(
            Message(
                destination=defs.BLUEZ_SERVICE,
                path=descriptor.path,
                interface=defs.GATT_DESCRIPTOR_INTERFACE,
                member="WriteValue",
                signature="aya{sv}",
                body=[bytes(data), {"type": Variant("s", "command")}],
            )
        )
        assert_reply(reply)

        logger.debug(
            "Write Descriptor {0} | {1}: {2}".format(handle, descriptor.path, data)
        )

    async def start_notify(
        self,
        char_specifier: Union[BleakGATTCharacteristicBlueZDBus, int, str, UUID],
        callback: Callable[[int, bytearray], None],
        **kwargs,
    ) -> None:
        """Activate notifications/indications on a characteristic.

        Callbacks must accept two inputs. The first will be a integer handle of the characteristic generating the
        data and the second will be a ``bytearray`` containing the data sent from the connected server.

        .. code-block:: python

            def callback(sender: int, data: bytearray):
                print(f"{sender}: {data}")
            client.start_notify(char_uuid, callback)

        Args:
            char_specifier (BleakGATTCharacteristicBlueZDBus, int, str or UUID): The characteristic to activate
                notifications/indications on a characteristic, specified by either integer handle,
                UUID or directly by the BleakGATTCharacteristicBlueZDBus object representing it.
            callback (function): The function to be called on notification.
        """
        if not isinstance(char_specifier, BleakGATTCharacteristicBlueZDBus):
            characteristic = self.services.get_characteristic(char_specifier)
        else:
            characteristic = char_specifier

        if not characteristic:
            # Special handling for BlueZ >= 5.48, where Battery Service (0000180f-0000-1000-8000-00805f9b34fb:)
            # has been moved to interface org.bluez.Battery1 instead of as a regular service.
            # The org.bluez.Battery1 on the other hand does not provide a notification method, so here we cannot
            # provide this functionality...
            # See https://kernel.googlesource.com/pub/scm/bluetooth/bluez/+/refs/tags/5.48/doc/battery-api.txt
            if str(char_specifier) == "00002a19-0000-1000-8000-00805f9b34fb" and (
                self._hides_battery_characteristic
            ):
                raise BleakError(
                    "Notifications on Battery Level Char ({0}) is not "
                    "possible in BlueZ >= 5.48. Use regular read instead.".format(
                        char_specifier
                    )
                )
            raise BleakError(
                "Characteristic with UUID {0} could not be found!".format(
                    char_specifier
                )
            )

        self._notification_callbacks[characteristic.path] = callback
        self._subscriptions.append(characteristic.handle)

        reply = await self._bus.call(
            Message(
                destination=defs.BLUEZ_SERVICE,
                path=characteristic.path,
                interface=defs.GATT_CHARACTERISTIC_INTERFACE,
                member="StartNotify",
            )
        )
        assert_reply(reply)

    async def stop_notify(
        self,
        char_specifier: Union[BleakGATTCharacteristicBlueZDBus, int, str, UUID],
    ) -> None:
        """Deactivate notification/indication on a specified characteristic.

        Args:
            char_specifier (BleakGATTCharacteristicBlueZDBus, int, str or UUID): The characteristic to deactivate
                notification/indication on, specified by either integer handle, UUID or
                directly by the BleakGATTCharacteristicBlueZDBus object representing it.

        """
        if not isinstance(char_specifier, BleakGATTCharacteristicBlueZDBus):
            characteristic = self.services.get_characteristic(char_specifier)
        else:
            characteristic = char_specifier
        if not characteristic:
            raise BleakError("Characteristic {} not found!".format(char_specifier))

        reply = await self._bus.call(
            Message(
                destination=defs.BLUEZ_SERVICE,
                path=characteristic.path,
                interface=defs.GATT_CHARACTERISTIC_INTERFACE,
                member="StopNotify",
            )
        )
        assert_reply(reply)

        self._notification_callbacks.pop(characteristic.path, None)

        self._subscriptions.remove(characteristic.handle)

    # Internal Callbacks

    def _parse_msg(self, message: Message):
        if message.message_type != MessageType.SIGNAL:
            return

        logger.debug(
            "received D-Bus signal: {0}.{1} ({2}): {3}".format(
                message.interface, message.member, message.path, message.body
            )
        )

        if message.member == "InterfacesAdded":
            path, interfaces = message.body

            if defs.GATT_SERVICE_INTERFACE in interfaces:
                obj = unpack_variants(interfaces[defs.GATT_SERVICE_INTERFACE])
                # if this assert fails, it means our match rules are probably wrong
                assert obj["Device"] == self._device_path
                self.services.add_service(BleakGATTServiceBlueZDBus(obj, path))

            if defs.GATT_CHARACTERISTIC_INTERFACE in interfaces:
                obj = unpack_variants(interfaces[defs.GATT_CHARACTERISTIC_INTERFACE])
                service = next(
                    x
                    for x in self.services.services.values()
                    if x.path == obj["Service"]
                )
                self.services.add_characteristic(
                    BleakGATTCharacteristicBlueZDBus(obj, path, service.uuid)
                )

            if defs.GATT_DESCRIPTOR_INTERFACE in interfaces:
                obj = unpack_variants(interfaces[defs.GATT_DESCRIPTOR_INTERFACE])
                handle = int(obj["Characteristic"][-4:], 16)
                characteristic = self.services.characteristics[handle]
                self.services.add_descriptor(
                    BleakGATTDescriptorBlueZDBus(obj, path, characteristic.uuid, handle)
                )
        elif message.member == "InterfacesRemoved":
            path, interfaces = message.body

        elif message.member == "PropertiesChanged":
            interface, changed, _ = message.body
            changed = unpack_variants(changed)

            if interface == defs.GATT_CHARACTERISTIC_INTERFACE:
                if message.path in self._notification_callbacks and "Value" in changed:
                    handle = int(message.path[-4:], 16)
                    self._notification_callbacks[message.path](handle, changed["Value"])
            elif interface == defs.DEVICE_INTERFACE:
                self._properties.update(changed)

                if "ServicesResolved" in changed:
                    if changed["ServicesResolved"]:
                        if self._services_resolved_event:
                            self._services_resolved_event.set()
                    else:
                        self._services_resolved = False

                if "Connected" in changed and not changed["Connected"]:
                    logger.debug(f"Device disconnected ({self._device_path})")

                    if self._disconnect_monitor_event:
                        self._disconnect_monitor_event.set()
                        self._disconnect_monitor_event = None

                    task = asyncio.get_event_loop().create_task(self._cleanup_all())
                    if self._disconnected_callback is not None:
                        task.add_done_callback(
                            lambda _: self._disconnected_callback(self)
                        )
                    if self._disconnecting_event:
                        task.add_done_callback(
                            lambda _: self._disconnecting_event.set()
                        )<|MERGE_RESOLUTION|>--- conflicted
+++ resolved
@@ -136,22 +136,11 @@
             negotiate_unix_fd=self._write_without_response_workaround_needed,
         ).connect()
 
-<<<<<<< HEAD
         try:
             # Add signal handlers. These monitor the device D-Bus object and
             # all of its descendats (services, characteristics, descriptors).
             # This we always have an up-to-date state for all of these that is
             # maintained automatically in the background.
-=======
-        def _services_resolved_callback(message):
-            iface, changed, invalidated = message.body
-            is_resolved = iface == defs.DEVICE_INTERFACE and changed.get(
-                "ServicesResolved", False
-            )
-            if is_resolved:
-                logger.info("Services resolved for %s", str(self))
-                self.services_resolved = True
->>>>>>> 3e79f4a7
 
             self._bus.add_message_handler(self._parse_msg)
 
