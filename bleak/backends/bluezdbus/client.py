--- conflicted
+++ resolved
@@ -445,31 +445,8 @@
     async def _pair(self) -> None:
         """Pair with the peripheral and return the reply."""
 
-<<<<<<< HEAD
-        assert self._bus
-=======
-        You can use ConnectDevice method if you already know the MAC address of the device.
-        Else you need to StartDiscovery, Trust, Pair and Connect in sequence.
-        """
         assert self._bus is not None
         assert self._device_path is not None
-
-        # See if it is already paired.
-        reply = await self._bus.call(
-            Message(
-                destination=defs.BLUEZ_SERVICE,
-                path=self._device_path,
-                interface=defs.PROPERTIES_INTERFACE,
-                member="Get",
-                signature="ss",
-                body=[defs.DEVICE_INTERFACE, "Paired"],
-            )
-        )
-        assert_reply(reply)
-        if reply.body[0].value:
-            logger.debug("BLE device @ %s is already paired", self.address)
-            return
->>>>>>> cc2ec018
 
         # REVIST: This leaves "Trusted" property set if we
         # fail later. Probably not a big deal since we were
